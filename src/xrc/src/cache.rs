//! The cache is used to temporarily store cryptocurrency exchange in order to serve them
//! from the cache whenever possible.
//! Cached rates expire and are removed from the cache automatically.

use crate::candid::AssetClass;
use crate::{Asset, QueriedExchangeRate};
use std::collections::BTreeMap;

/// Type to identify logical time values used in the pruning mechanism.
type LogicalTime = u64;

#[derive(Clone, Debug)]
struct CachedExchangeRate {
    rate: QueriedExchangeRate,
    logical_time: LogicalTime,
    expiration_time: u64,
}

impl CachedExchangeRate {
    /// The function created a [CachedExchangeRate] instance.
    fn new(rate: QueriedExchangeRate, logical_time: LogicalTime, expiration_time: u64) -> Self {
        CachedExchangeRate {
            rate,
            logical_time,
            expiration_time,
        }
    }
}

/// The struct used to cache exchange rates.
#[derive(Clone, Debug)]
pub(crate) struct ExchangeRateCache {
    /// The constant quote asset symbol of all cached rates.
    quote_asset_symbol: String,
    /// The soft maximum cache size. If the hard maximum size is reached, it is reduced at least
    /// down to the soft maximum size.
    soft_max_size: usize,
    /// The hard maximum cache size. A clean-up is triggered when this size is reached, evicting
    /// cache element that are expired or have not been accessed recently.
    hard_max_size: usize,
    /// Logical time to implement an LRU eviction policy.
    logical_time: u64,
    /// The cached cryptocurrency rates, indexed by cryptocurrency symbol.
    rates: BTreeMap<String, Vec<CachedExchangeRate>>,
    /// The total number of cached rates.
    size: usize,
}

impl ExchangeRateCache {
    /// The function creates an [ExchangeRateCache] instance.
    #[allow(dead_code)]
    pub(crate) fn new(
        quote_asset_symbol: String,
        soft_max_size: usize,
        hard_max_size: usize,
<<<<<<< HEAD
=======
        expiration_time: u64,
>>>>>>> 01e3181a
    ) -> Self {
        ExchangeRateCache {
            quote_asset_symbol,
            soft_max_size,
            hard_max_size,
            logical_time: 0,
            rates: BTreeMap::new(),
            size: 0,
        }
    }

    /// The function returns the quote asset used for all cached rates.
    fn get_quote_asset(&self) -> Asset {
        Asset {
            symbol: self.quote_asset_symbol.to_string(),
            class: AssetClass::Cryptocurrency,
        }
    }

    /// The given rate is inserted into the cache at the provided real time.
<<<<<<< HEAD
    /// The function returns an error if the quote is not the expected quote asset for this cache.
    #[allow(dead_code)]
    pub(crate) fn insert(
        &mut self,
        rate: QueriedExchangeRate,
        time: u64,
        expiration_time: u64,
    ) -> Result<(), String> {
=======
    /// The function returns [false] if the quote is not the expected quote asset for this cache.
    #[allow(dead_code)]
    pub(crate) fn insert(&mut self, rate: QueriedExchangeRate, time: u64) -> Result<(), String> {
>>>>>>> 01e3181a
        // Make sure that the quote asset is correct.
        if rate.quote_asset != self.get_quote_asset() {
            return Err(format!("Invalid quote asset: {}", rate.quote_asset.symbol));
        }

<<<<<<< HEAD
        let symbol = rate.base_asset.symbol.clone();
        let timestamp = rate.timestamp;

        let rates_option = self.rates.get_mut(&symbol);

        let new_rate = CachedExchangeRate::new(rate, self.logical_time, expiration_time);
=======
        let symbol = &rate.base_asset.symbol.clone();
        let rates_option = self.rates.get_mut(symbol);
>>>>>>> 01e3181a

        match rates_option {
            Some(rates) => {
                let old_size = rates.len();
                rates.retain(|c| c.expiration_time > time && c.rate.timestamp != timestamp);
                rates.push(new_rate);
                let new_size = rates.len();
                self.size = (self.size + new_size) - old_size;
            }
            None => {
                let rates = vec![new_rate];
                self.rates.insert(symbol.to_string(), rates);
                self.size += 1;
            }
        };
        self.logical_time += 1;

        if self.size >= (self.hard_max_size as usize) {
            self.prune();
        }
        Ok(())
    }

    /// The function prunes the cache by removing cache entries until `soft_max_size`
    /// entries remain.
    fn prune(&mut self) {
        let mut logical_times = vec![];
        for rates in self.rates.values() {
            for rate in rates {
                logical_times.push(rate.logical_time);
            }
        }
        logical_times.sort();
        let cut_off_time = logical_times[self.size - self.soft_max_size];
        // Keep all rates with a logical time at least `cut_off_time`.
        for rates in self.rates.values_mut() {
            let old_size = rates.len();
            rates.retain(|c| c.logical_time >= cut_off_time);
            let new_size = rates.len();
            self.size -= old_size - new_size;
        }
    }

    /// The function returns the total size of the cache.
    #[allow(dead_code)]
    pub(crate) fn size(&self) -> usize {
        self.size
    }

    /// The function returns the cached exchange rate for the given asset symbol and timestamp
    /// at the provided real time.
    #[allow(dead_code)]
    pub(crate) fn get(
        &mut self,
        symbol: &str,
        timestamp: u64,
        time: u64,
    ) -> Option<QueriedExchangeRate> {
        // If the symbol is the quote asset symbol itself, a rate of 1.00 is returned.
        if symbol == self.quote_asset_symbol {
            return Some(QueriedExchangeRate {
                base_asset: self.get_quote_asset(),
                quote_asset: self.get_quote_asset(),
                timestamp,
                rates: vec![10_000],
                num_queried_sources: 0,
                num_received_rates: 0,
            });
        };
        match self.rates.get_mut(symbol) {
            Some(rates) => {
                let old_size = rates.len();
                rates.retain(|c| c.expiration_time > time);
                let new_size = rates.len();
                self.size = (self.size + new_size) - old_size;
                let cached_rate_option = rates.iter_mut().find(|c| c.rate.timestamp == timestamp);
                match cached_rate_option {
                    Some(cached_rate) => {
                        cached_rate.logical_time = self.logical_time;
                        self.logical_time += 1;
                        Some(cached_rate.rate.clone())
                    }
                    None => None,
                }
            }
            None => None,
        }
    }
}

#[cfg(test)]
mod test {
    use super::*;
    use crate::candid::AssetClass;
<<<<<<< HEAD
    use crate::{Asset, USDC, USDT};
=======
    use crate::{Asset, USDT};
>>>>>>> 01e3181a

    /// The function returns a basic exchange rate collection struct to be used in tests.
    fn get_basic_rate() -> QueriedExchangeRate {
        let base_asset = Asset {
            symbol: "ICP".to_string(),
            class: AssetClass::Cryptocurrency,
        };
        let quote_asset = Asset {
            symbol: USDT.to_string(),
            class: AssetClass::Cryptocurrency,
        };
        QueriedExchangeRate {
            base_asset,
            quote_asset,
            timestamp: 100,
            rates: vec![1_230_000],
            num_queried_sources: 1,
            num_received_rates: 1,
        }
    }

    /// The test verifies that the quote asset rate is always returned.
    #[test]
    fn verify_quote_asset_rate() {
<<<<<<< HEAD
        let mut cache = ExchangeRateCache::new(USDT.to_string(), 10, 20);
=======
        let mut cache = ExchangeRateCache::new(USDT.to_string(), 10, 20, 60);
>>>>>>> 01e3181a
        let rate = cache.get(USDT, 12345, 678910);
        assert_eq!(cache.size(), 0);
        assert!(matches!(rate, Some(usdt_rate) if usdt_rate.rates == vec![10_000]));
    }

    /// The test verifies that entries are not cached if the quote asset does not match
    /// the quote asset defined for the cache.
    #[test]
    fn insert_rate_with_wrong_quote_asset() {
<<<<<<< HEAD
        let mut cache = ExchangeRateCache::new(USDT.to_string(), 10, 20);
        let mut basic_rate = get_basic_rate();
        basic_rate.quote_asset.symbol = USDC.to_string();
        assert!(matches!(
            cache.insert(basic_rate, 12345, 678910),
=======
        let mut cache = ExchangeRateCache::new(USDT.to_string(), 10, 20, 60);
        let mut basic_rate = get_basic_rate();
        basic_rate.quote_asset.symbol = "USDC".to_string();
        assert!(matches!(
            cache.insert(basic_rate, 12345),
>>>>>>> 01e3181a
            Err(message) if message == *"Invalid quote asset: USDC".to_string()));
    }

    /// The test verifies that insertion works as expected.
    #[test]
    fn verify_cache_insert() {
<<<<<<< HEAD
        let retention_period_s = 60;

        let mut cache = ExchangeRateCache::new(USDT.to_string(), 10, 20);
        let basic_rate = get_basic_rate();

        cache
            .insert(basic_rate.clone(), 150, 150 + retention_period_s)
=======
        let expiration_time = 60;
        let mut cache = ExchangeRateCache::new(USDT.to_string(), 10, 20, expiration_time);
        let basic_rate = get_basic_rate();

        cache
            .insert(basic_rate.clone(), 150)
>>>>>>> 01e3181a
            .expect("Inserting should work.");
        assert_eq!(cache.size(), 1);

        // A rate is cached if the timestamp is different, even when inserting at the same time.
        let mut rate = basic_rate.clone();
        rate.timestamp = 120;
<<<<<<< HEAD
        cache
            .insert(rate, 150, 150 + retention_period_s)
            .expect("Inserting should work.");
=======
        cache.insert(rate, 150).expect("Inserting should work.");
>>>>>>> 01e3181a
        assert_eq!(cache.size(), 2);

        // Adding the first rate again at a different time replaces the first entry.
        cache
<<<<<<< HEAD
            .insert(basic_rate.clone(), 160, 160 + retention_period_s)
=======
            .insert(basic_rate.clone(), 160)
>>>>>>> 01e3181a
            .expect("Inserting should work.");
        assert_eq!(cache.size(), 2);
        let cached_rate = &cache.rates.get("ICP").unwrap()[1];
        assert_eq!(cached_rate.expiration_time, 160 + retention_period_s);
        assert_eq!(cached_rate.logical_time, 2);

        // At this point, the cache contains two records inserted at times 150 and 160, respectively.
        // When adding records 'expiration_time' and '2*expiration_time' later, the first two records
        // are evicted.
        let mut rate = basic_rate.clone();
<<<<<<< HEAD
        rate.timestamp = 210;
        cache
            .insert(rate, 210, 210 + retention_period_s)
=======
        rate.timestamp = 150 + expiration_time;
        cache
            .insert(rate, 150 + expiration_time)
>>>>>>> 01e3181a
            .expect("Inserting should work.");
        assert_eq!(cache.size(), 2);
        let cached_rate = &cache.rates.get("ICP").unwrap()[1];
        assert_eq!(cached_rate.expiration_time, 150 + 2 * retention_period_s);
        assert_eq!(cached_rate.logical_time, 3);

        // The second record is removed.
        let mut rate = basic_rate;
<<<<<<< HEAD
        rate.timestamp = 220;
        cache
            .insert(rate, 220, 220 + retention_period_s)
=======
        rate.timestamp = 160 + expiration_time;
        cache
            .insert(rate, 160 + expiration_time)
>>>>>>> 01e3181a
            .expect("Inserting should work.");
        assert_eq!(cache.size(), 2);
        let cached_rate = &cache.rates.get("ICP").unwrap()[1];
        assert_eq!(cached_rate.expiration_time, 160 + 2 * retention_period_s);
        assert_eq!(cached_rate.logical_time, 4);
    }

    /// The test verifies that getting cached exchange rates works as expected.
    #[test]
    fn verify_cache_get() {
<<<<<<< HEAD
        let retention_period_s = 60;
        let mut cache = ExchangeRateCache::new(USDT.to_string(), 10, 20);
        let basic_rate = get_basic_rate();
        cache
            .insert(basic_rate.clone(), 150, 150 + retention_period_s)
=======
        let expiration_time = 60;
        let mut cache = ExchangeRateCache::new(USDT.to_string(), 10, 20, expiration_time);
        let basic_rate = get_basic_rate();
        cache
            .insert(basic_rate.clone(), 150)
>>>>>>> 01e3181a
            .expect("Inserting should work.");
        assert!(matches!(cache.get("ICP", 100, 150), Some(_)));
        assert!(matches!(cache.get("ICP", 150, 150), None));
        assert!(matches!(cache.get("BTC", 100, 150), None));

        // A different cryptocurrency can be inserted and looked up as well.
        let mut btc_rate = basic_rate.clone();
        btc_rate.base_asset.symbol = "BTC".to_string();
<<<<<<< HEAD
        cache
            .insert(btc_rate, 160, 160 + retention_period_s)
            .expect("Inserting should work.");
=======
        cache.insert(btc_rate, 160).expect("Inserting should work.");
>>>>>>> 01e3181a
        assert!(matches!(cache.get("BTC", 100, 160), Some(_)));

        // Insert another ICP rate at a later time.
        let mut icp_rate = basic_rate;
        icp_rate.timestamp = 190;
<<<<<<< HEAD
        cache
            .insert(icp_rate, 190, 190 + retention_period_s)
            .expect("Inserting should work.");
=======
        cache.insert(icp_rate, 190).expect("Inserting should work.");
>>>>>>> 01e3181a
        assert_eq!(cache.size(), 3);

        // A look-up in the future only evicts the rates stored for the queried symbol.
        let rate_option = cache.get("ETH", 100, 1000);
        assert!(matches!(rate_option, None));
        assert_eq!(cache.size(), 3);

        // A look-up in the future for BTC removes the BTC rate.
        let rate_option = cache.get("BTC", 100, 1000);
        assert!(matches!(rate_option, None));
        assert_eq!(cache.size(), 2);

        // A look-up in the future for ICP removes the ICP rates.
        let rate_option = cache.get("ICP", 100, 150 + retention_period_s - 1);
        assert!(matches!(rate_option, Some(_)));
        assert_eq!(cache.size(), 2);
        let rate_option = cache.get("ICP", 100, 150 + retention_period_s);
        assert!(matches!(rate_option, None));
        assert_eq!(cache.size(), 1);
        let rate_option = cache.get("ICP", 190, 190 + retention_period_s - 1);
        assert!(matches!(rate_option, Some(_)));
        assert_eq!(cache.size(), 1);
        let rate_option = cache.get("ICP", 190, 190 + retention_period_s);
        assert!(matches!(rate_option, None));
        assert_eq!(cache.size(), 0);
    }

    /// The test verifies that the cache is pruned correctly when reaching the hard size limit.
    #[test]
    fn verify_cache_pruning() {
<<<<<<< HEAD
        let retention_period_s = 60;

        let mut cache = ExchangeRateCache::new(USDT.to_string(), 3, 5);
        let mut rate = get_basic_rate();
        cache
            .insert(rate.clone(), 100, 100 + retention_period_s)
=======
        let mut cache = ExchangeRateCache::new(USDT.to_string(), 3, 5, 60);
        let mut rate = get_basic_rate();
        cache
            .insert(rate.clone(), 100)
>>>>>>> 01e3181a
            .expect("Inserting should work.");
        // Insert `hard_max_size = 5` rates, triggering the pruning.
        rate.base_asset.symbol = "ETH".to_string();
        cache
<<<<<<< HEAD
            .insert(rate.clone(), 100, 100 + retention_period_s)
            .expect("Inserting should work.");
        rate.base_asset.symbol = "BTC".to_string();
        cache
            .insert(rate.clone(), 100, 100 + retention_period_s)
=======
            .insert(rate.clone(), 100)
            .expect("Inserting should work.");
        rate.base_asset.symbol = "BTC".to_string();
        cache
            .insert(rate.clone(), 100)
>>>>>>> 01e3181a
            .expect("Inserting should work.");
        rate.base_asset.symbol = "ICP".to_string();
        rate.timestamp = 120;
        cache
<<<<<<< HEAD
            .insert(rate.clone(), 100, 100 + retention_period_s)
=======
            .insert(rate.clone(), 100)
>>>>>>> 01e3181a
            .expect("Inserting should work.");
        // All rates should be cached.
        assert_eq!(cache.size(), 4);
        rate.timestamp = 140;
        cache
<<<<<<< HEAD
            .insert(rate.clone(), 100, 100 + retention_period_s)
=======
            .insert(rate.clone(), 100)
>>>>>>> 01e3181a
            .expect("Inserting should work.");
        // The cache size should be reduced to `soft_max_size = 3`.
        assert_eq!(cache.size(), 3);
        assert!(matches!(cache.get("ETH", 100, 100), None));
        assert!(matches!(cache.get("BTC", 100, 100), Some(_)));

        // Insert more rates to trigger the pruning again.
        rate.base_asset.symbol = "ETH".to_string();
        cache
<<<<<<< HEAD
            .insert(rate.clone(), 100, 100 + retention_period_s)
            .expect("Inserting should work.");
        rate.timestamp = 160;
        cache
            .insert(rate, 100, 100 + retention_period_s)
            .expect("Inserting should work.");
=======
            .insert(rate.clone(), 100)
            .expect("Inserting should work.");
        rate.timestamp = 160;
        cache.insert(rate, 100).expect("Inserting should work.");
>>>>>>> 01e3181a

        // The BTC rate is still there because it was accessed using `get`,
        // which increased its timestamp, whereas the ICP rates have been evicted.
        assert_eq!(cache.size(), 3);
        assert!(matches!(cache.get("ICP", 120, 100), None));
        assert!(matches!(cache.get("ICP", 140, 100), None));
        assert!(matches!(cache.get("BTC", 100, 100), Some(_)));
        assert!(matches!(cache.get("ETH", 140, 100), Some(_)));
        assert!(matches!(cache.get("ETH", 160, 100), Some(_)));
    }

    /// The test verifies that the cache respects different retention periods.
    #[test]
    fn verify_variable_retention_periods() {
        let mut cache = ExchangeRateCache::new(USDT.to_string(), 3, 5);
        let mut rate = get_basic_rate();
        cache
            .insert(rate.clone(), 100, 120)
            .expect("Inserting should work.");

        rate.timestamp = 110;
        cache
            .insert(rate.clone(), 110, 190)
            .expect("Inserting should work.");
        assert_eq!(cache.size(), 2);

        rate.timestamp = 120;
        // The first entry should be removed.
        cache
            .insert(rate.clone(), 120, 160)
            .expect("Inserting should work.");
        assert_eq!(cache.size(), 2);

        rate.timestamp = 150;
        cache
            .insert(rate.clone(), 150, 160)
            .expect("Inserting should work.");
        assert_eq!(cache.size(), 3);

        // Overriding the entry with timestamp = 110 does not increase the cache size.
        // The other entries have expired at time 188, reducing the cache size to 1.
        rate.timestamp = 110;
        cache
            .insert(rate, 188, 190)
            .expect("Inserting should work.");
        assert_eq!(cache.size(), 1);
    }
}<|MERGE_RESOLUTION|>--- conflicted
+++ resolved
@@ -53,10 +53,6 @@
         quote_asset_symbol: String,
         soft_max_size: usize,
         hard_max_size: usize,
-<<<<<<< HEAD
-=======
-        expiration_time: u64,
->>>>>>> 01e3181a
     ) -> Self {
         ExchangeRateCache {
             quote_asset_symbol,
@@ -77,7 +73,6 @@
     }
 
     /// The given rate is inserted into the cache at the provided real time.
-<<<<<<< HEAD
     /// The function returns an error if the quote is not the expected quote asset for this cache.
     #[allow(dead_code)]
     pub(crate) fn insert(
@@ -86,27 +81,17 @@
         time: u64,
         expiration_time: u64,
     ) -> Result<(), String> {
-=======
-    /// The function returns [false] if the quote is not the expected quote asset for this cache.
-    #[allow(dead_code)]
-    pub(crate) fn insert(&mut self, rate: QueriedExchangeRate, time: u64) -> Result<(), String> {
->>>>>>> 01e3181a
         // Make sure that the quote asset is correct.
         if rate.quote_asset != self.get_quote_asset() {
             return Err(format!("Invalid quote asset: {}", rate.quote_asset.symbol));
         }
 
-<<<<<<< HEAD
         let symbol = rate.base_asset.symbol.clone();
         let timestamp = rate.timestamp;
 
         let rates_option = self.rates.get_mut(&symbol);
 
         let new_rate = CachedExchangeRate::new(rate, self.logical_time, expiration_time);
-=======
-        let symbol = &rate.base_asset.symbol.clone();
-        let rates_option = self.rates.get_mut(symbol);
->>>>>>> 01e3181a
 
         match rates_option {
             Some(rates) => {
@@ -201,11 +186,7 @@
 mod test {
     use super::*;
     use crate::candid::AssetClass;
-<<<<<<< HEAD
     use crate::{Asset, USDC, USDT};
-=======
-    use crate::{Asset, USDT};
->>>>>>> 01e3181a
 
     /// The function returns a basic exchange rate collection struct to be used in tests.
     fn get_basic_rate() -> QueriedExchangeRate {
@@ -230,11 +211,7 @@
     /// The test verifies that the quote asset rate is always returned.
     #[test]
     fn verify_quote_asset_rate() {
-<<<<<<< HEAD
         let mut cache = ExchangeRateCache::new(USDT.to_string(), 10, 20);
-=======
-        let mut cache = ExchangeRateCache::new(USDT.to_string(), 10, 20, 60);
->>>>>>> 01e3181a
         let rate = cache.get(USDT, 12345, 678910);
         assert_eq!(cache.size(), 0);
         assert!(matches!(rate, Some(usdt_rate) if usdt_rate.rates == vec![10_000]));
@@ -244,26 +221,18 @@
     /// the quote asset defined for the cache.
     #[test]
     fn insert_rate_with_wrong_quote_asset() {
-<<<<<<< HEAD
         let mut cache = ExchangeRateCache::new(USDT.to_string(), 10, 20);
         let mut basic_rate = get_basic_rate();
         basic_rate.quote_asset.symbol = USDC.to_string();
         assert!(matches!(
             cache.insert(basic_rate, 12345, 678910),
-=======
-        let mut cache = ExchangeRateCache::new(USDT.to_string(), 10, 20, 60);
-        let mut basic_rate = get_basic_rate();
-        basic_rate.quote_asset.symbol = "USDC".to_string();
-        assert!(matches!(
-            cache.insert(basic_rate, 12345),
->>>>>>> 01e3181a
+
             Err(message) if message == *"Invalid quote asset: USDC".to_string()));
     }
 
     /// The test verifies that insertion works as expected.
     #[test]
     fn verify_cache_insert() {
-<<<<<<< HEAD
         let retention_period_s = 60;
 
         let mut cache = ExchangeRateCache::new(USDT.to_string(), 10, 20);
@@ -271,36 +240,21 @@
 
         cache
             .insert(basic_rate.clone(), 150, 150 + retention_period_s)
-=======
-        let expiration_time = 60;
-        let mut cache = ExchangeRateCache::new(USDT.to_string(), 10, 20, expiration_time);
-        let basic_rate = get_basic_rate();
-
-        cache
-            .insert(basic_rate.clone(), 150)
->>>>>>> 01e3181a
             .expect("Inserting should work.");
         assert_eq!(cache.size(), 1);
 
         // A rate is cached if the timestamp is different, even when inserting at the same time.
         let mut rate = basic_rate.clone();
         rate.timestamp = 120;
-<<<<<<< HEAD
+
         cache
             .insert(rate, 150, 150 + retention_period_s)
             .expect("Inserting should work.");
-=======
-        cache.insert(rate, 150).expect("Inserting should work.");
->>>>>>> 01e3181a
         assert_eq!(cache.size(), 2);
 
         // Adding the first rate again at a different time replaces the first entry.
         cache
-<<<<<<< HEAD
             .insert(basic_rate.clone(), 160, 160 + retention_period_s)
-=======
-            .insert(basic_rate.clone(), 160)
->>>>>>> 01e3181a
             .expect("Inserting should work.");
         assert_eq!(cache.size(), 2);
         let cached_rate = &cache.rates.get("ICP").unwrap()[1];
@@ -311,15 +265,9 @@
         // When adding records 'expiration_time' and '2*expiration_time' later, the first two records
         // are evicted.
         let mut rate = basic_rate.clone();
-<<<<<<< HEAD
         rate.timestamp = 210;
         cache
             .insert(rate, 210, 210 + retention_period_s)
-=======
-        rate.timestamp = 150 + expiration_time;
-        cache
-            .insert(rate, 150 + expiration_time)
->>>>>>> 01e3181a
             .expect("Inserting should work.");
         assert_eq!(cache.size(), 2);
         let cached_rate = &cache.rates.get("ICP").unwrap()[1];
@@ -328,15 +276,10 @@
 
         // The second record is removed.
         let mut rate = basic_rate;
-<<<<<<< HEAD
+
         rate.timestamp = 220;
         cache
             .insert(rate, 220, 220 + retention_period_s)
-=======
-        rate.timestamp = 160 + expiration_time;
-        cache
-            .insert(rate, 160 + expiration_time)
->>>>>>> 01e3181a
             .expect("Inserting should work.");
         assert_eq!(cache.size(), 2);
         let cached_rate = &cache.rates.get("ICP").unwrap()[1];
@@ -347,19 +290,11 @@
     /// The test verifies that getting cached exchange rates works as expected.
     #[test]
     fn verify_cache_get() {
-<<<<<<< HEAD
         let retention_period_s = 60;
         let mut cache = ExchangeRateCache::new(USDT.to_string(), 10, 20);
         let basic_rate = get_basic_rate();
         cache
             .insert(basic_rate.clone(), 150, 150 + retention_period_s)
-=======
-        let expiration_time = 60;
-        let mut cache = ExchangeRateCache::new(USDT.to_string(), 10, 20, expiration_time);
-        let basic_rate = get_basic_rate();
-        cache
-            .insert(basic_rate.clone(), 150)
->>>>>>> 01e3181a
             .expect("Inserting should work.");
         assert!(matches!(cache.get("ICP", 100, 150), Some(_)));
         assert!(matches!(cache.get("ICP", 150, 150), None));
@@ -368,25 +303,17 @@
         // A different cryptocurrency can be inserted and looked up as well.
         let mut btc_rate = basic_rate.clone();
         btc_rate.base_asset.symbol = "BTC".to_string();
-<<<<<<< HEAD
         cache
             .insert(btc_rate, 160, 160 + retention_period_s)
             .expect("Inserting should work.");
-=======
-        cache.insert(btc_rate, 160).expect("Inserting should work.");
->>>>>>> 01e3181a
         assert!(matches!(cache.get("BTC", 100, 160), Some(_)));
 
         // Insert another ICP rate at a later time.
         let mut icp_rate = basic_rate;
         icp_rate.timestamp = 190;
-<<<<<<< HEAD
         cache
             .insert(icp_rate, 190, 190 + retention_period_s)
             .expect("Inserting should work.");
-=======
-        cache.insert(icp_rate, 190).expect("Inserting should work.");
->>>>>>> 01e3181a
         assert_eq!(cache.size(), 3);
 
         // A look-up in the future only evicts the rates stored for the queried symbol.
@@ -417,55 +344,32 @@
     /// The test verifies that the cache is pruned correctly when reaching the hard size limit.
     #[test]
     fn verify_cache_pruning() {
-<<<<<<< HEAD
         let retention_period_s = 60;
 
         let mut cache = ExchangeRateCache::new(USDT.to_string(), 3, 5);
         let mut rate = get_basic_rate();
         cache
             .insert(rate.clone(), 100, 100 + retention_period_s)
-=======
-        let mut cache = ExchangeRateCache::new(USDT.to_string(), 3, 5, 60);
-        let mut rate = get_basic_rate();
-        cache
-            .insert(rate.clone(), 100)
->>>>>>> 01e3181a
             .expect("Inserting should work.");
         // Insert `hard_max_size = 5` rates, triggering the pruning.
         rate.base_asset.symbol = "ETH".to_string();
         cache
-<<<<<<< HEAD
             .insert(rate.clone(), 100, 100 + retention_period_s)
             .expect("Inserting should work.");
         rate.base_asset.symbol = "BTC".to_string();
         cache
             .insert(rate.clone(), 100, 100 + retention_period_s)
-=======
-            .insert(rate.clone(), 100)
-            .expect("Inserting should work.");
-        rate.base_asset.symbol = "BTC".to_string();
-        cache
-            .insert(rate.clone(), 100)
->>>>>>> 01e3181a
             .expect("Inserting should work.");
         rate.base_asset.symbol = "ICP".to_string();
         rate.timestamp = 120;
         cache
-<<<<<<< HEAD
-            .insert(rate.clone(), 100, 100 + retention_period_s)
-=======
-            .insert(rate.clone(), 100)
->>>>>>> 01e3181a
+            .insert(rate.clone(), 100, 100 + retention_period_s)
             .expect("Inserting should work.");
         // All rates should be cached.
         assert_eq!(cache.size(), 4);
         rate.timestamp = 140;
         cache
-<<<<<<< HEAD
-            .insert(rate.clone(), 100, 100 + retention_period_s)
-=======
-            .insert(rate.clone(), 100)
->>>>>>> 01e3181a
+            .insert(rate.clone(), 100, 100 + retention_period_s)
             .expect("Inserting should work.");
         // The cache size should be reduced to `soft_max_size = 3`.
         assert_eq!(cache.size(), 3);
@@ -475,19 +379,12 @@
         // Insert more rates to trigger the pruning again.
         rate.base_asset.symbol = "ETH".to_string();
         cache
-<<<<<<< HEAD
             .insert(rate.clone(), 100, 100 + retention_period_s)
             .expect("Inserting should work.");
         rate.timestamp = 160;
         cache
             .insert(rate, 100, 100 + retention_period_s)
             .expect("Inserting should work.");
-=======
-            .insert(rate.clone(), 100)
-            .expect("Inserting should work.");
-        rate.timestamp = 160;
-        cache.insert(rate, 100).expect("Inserting should work.");
->>>>>>> 01e3181a
 
         // The BTC rate is still there because it was accessed using `get`,
         // which increased its timestamp, whereas the ICP rates have been evicted.
