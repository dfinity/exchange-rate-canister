use chrono::naive::NaiveDateTime;
use ic_cdk::export::candid::{
    decode_args, decode_one, encode_args, encode_one, CandidType, Deserialize, Error as CandidError,
};
use std::cmp::min;
use std::collections::{HashSet, VecDeque};
use std::mem::size_of_val;
use std::{collections::HashMap, convert::TryInto};

use crate::{
    candid::{Asset, AssetClass, ExchangeRateError},
    median, standard_deviation, utils, AllocatedBytes, ExtractError, QueriedExchangeRate, ONE_KIB,
    RATE_UNIT, USD,
};

/// The IMF SDR weights used to compute the XDR rate.
pub(crate) const USD_XDR_WEIGHT_PER_MILLION: u128 = 582_520;
pub(crate) const EUR_XDR_WEIGHT_PER_MILLION: u128 = 386_710;
pub(crate) const CNY_XDR_WEIGHT_PER_MILLION: u128 = 1_017_400;
pub(crate) const JPY_XDR_WEIGHT_PER_MILLION: u128 = 11_900_000;
pub(crate) const GBP_XDR_WEIGHT_PER_MILLION: u128 = 85_946;

/// The CMC uses a computed XDR (CXDR) rate based on the IMF SDR weights.
pub(crate) const COMPUTED_XDR_SYMBOL: &str = "CXDR";

/// Maximal number of days to keep around in the [ForexRatesCollector]
const MAX_COLLECTION_DAYS: usize = 2;

/// A map of multiple forex rates with one source per forex. The key is the forex symbol and the value is the corresponding rate.
pub type ForexRateMap = HashMap<String, u64>;

/// A map of multiple forex rates with possibly multiple sources per forex. The key is the forex symbol and the value is the corresponding rate and the number of sources used to compute it.
pub(crate) type ForexMultiRateMap = HashMap<String, QueriedExchangeRate>;

impl AllocatedBytes for ForexMultiRateMap {
    fn allocated_bytes(&self) -> usize {
        size_of_val(self)
            + self.iter().fold(0, |acc, (key, rate)| {
                acc + size_of_val(key) + key.len() + rate.allocated_bytes()
            })
    }
}

/// The forex rate storage struct. Stores a map of <timestamp, [ForexMultiRateMap]>.
#[derive(CandidType, Deserialize, Clone, Debug)]
pub(crate) struct ForexRateStore {
    rates: HashMap<u64, ForexMultiRateMap>,
}

/// A forex rate collector for a specific day. Allows the collection of multiple rates from different sources, and outputs the
/// aggregated [ForexMultiRateMap] to be stored.
#[derive(Clone, Debug)]
struct OneDayRatesCollector {
    rates: HashMap<String, Vec<u64>>,
    sources: HashSet<String>,
    timestamp: u64,
}

/// A forex rate collector. Allows the collection of rates for the last [MAX_COLLECTION_DAYS] days.
#[derive(Clone, Debug)]
pub struct ForexRatesCollector {
    days: VecDeque<OneDayRatesCollector>,
}

const SECONDS_PER_HOUR: u64 = 60 * 60;
const SECONDS_PER_DAY: u64 = SECONDS_PER_HOUR * 24;
const TIMEZONE_AOE_SHIFT_SECONDS: u64 = SECONDS_PER_DAY / 2;
const MAX_DAYS_TO_GO_BACK: u64 = 4;

/// This macro generates the necessary boilerplate when adding a forex data source to this module.
macro_rules! forex {
    ($($name:ident),*) => {
        /// Enum that contains all of the possible forex sources.
        #[derive(PartialEq)]
        pub enum Forex {
            $(
                #[allow(missing_docs)]
                #[allow(dead_code)]
                $name($name),
            )*
        }

        $(
            #[derive(PartialEq)]
            pub struct $name;
        )*

        impl core::fmt::Display for Forex {
            fn fmt(&self, f: &mut std::fmt::Formatter<'_>) -> std::fmt::Result {
                match self {
                    $(Forex::$name(_) => write!(f, stringify!($name))),*,
                }
            }
        }

        /// Contains all of the known forex sources that can be found in the
        /// [Forex] enum.
        #[allow(dead_code)]
        pub const FOREX_SOURCES: &'static [Forex] = &[
            $(Forex::$name($name)),*
        ];

        /// Implements the core functionality of the generated `Forex` enum.
        impl Forex {

            /// Retrieves the position of the exchange in the FOREX_SOURCES array.
            #[allow(dead_code)]
            pub fn get_id(&self) -> usize {
                FOREX_SOURCES.iter().position(|e| e == self).expect("should contain the forex")
            }

            /// This method routes the request to the correct forex's [IsForex::get_url] method.
            #[allow(dead_code)]
            pub fn get_url(&self, timestamp: u64) -> String {
                match self {
                    $(Forex::$name(forex) => forex.get_url(timestamp)),*,
                }
            }

            /// This method routes the response's body and the timestamp to the correct forex's
            /// [IsForex::extract_rate].
            #[allow(dead_code)]
            pub fn extract_rate(&self, bytes: &[u8], timestamp: u64) -> Result<ForexRateMap, ExtractError> {
                match self {
                    $(Forex::$name(forex) => forex.extract_rate(bytes, timestamp)),*,
                }
            }

            /// This method is used to transform the HTTP response body based on the given payload.
            /// The payload contains additional context for the specific forex to extract the rate.
            pub fn transform_http_response_body(&self, body: &[u8], payload: &[u8]) -> Result<Vec<u8>, TransformHttpResponseError> {
                match self {
                    $(Forex::$name(forex) => forex.transform_http_response_body(body, payload)),*,
                }
            }

            /// This method encodes the context for the given exchange based on the provided arguments.
            pub fn encode_context(&self, args: &ForexContextArgs) -> Result<Vec<u8>, CandidError> {
                let id = self.get_id();
                let payload = match self {
                    $(Forex::$name(forex) => forex.encode_payload(args)?),*,
                };
                encode_one(ForexContext {
                    id,
                    payload
                })
            }

            /// A wrapper function to extract out the context provided in the transform's arguments.
            pub fn decode_context(bytes: &[u8]) -> Result<ForexContext, CandidError> {
                decode_one(bytes)
            }

            /// A wrapper to decode the response from the transform function.
            pub fn decode_response(bytes: &[u8]) -> Result<ForexRateMap, CandidError> {
                decode_one(bytes)
            }

            /// This method invokes the forex's [IsForex::supports_ipv6] function.
            pub fn supports_ipv6(&self) -> bool {
                match self {
                    $(Forex::$name(forex) => forex.supports_ipv6()),*,
                }
            }

            /// This method invokes the forex's [IsForex::offset_timestamp_to_timezone] function.
            pub fn offset_timestamp_to_timezone(&self, timestamp: u64) -> u64 {
                if cfg!(feature = "disable-forex-timezone-offset") {
                    return timestamp;
                }
                match self {
                    $(Forex::$name(forex) => forex.offset_timestamp_to_timezone(timestamp)),*,
                }
            }

            /// This method invokes the forex's [IsForex::offset_timestamp_for_query] function.
            pub fn offset_timestamp_for_query(&self, timestamp: u64) -> u64 {
                if cfg!(feature = "disable-forex-timezone-offset") {
                    return timestamp;
                }
                match self {
                    $(Forex::$name(forex) => forex.offset_timestamp_for_query(timestamp)),*,
                }
            }

            /// This method invokes the exchange's [IsExchange::max_response_bytes] function.
            pub fn max_response_bytes(&self) -> u64 {
                match self {
                    $(Forex::$name(forex) => forex.max_response_bytes()),*,
                }
            }

            /// This method returns whether the exchange should be called. Availability
            /// is determined by whether or not the `ipv4-support` flag was used to compile the
            /// canister or the exchange supports IPv6 out-of-the-box.
            ///
            /// NOTE: This will be removed when IPv4 support is added to HTTP outcalls.
            pub fn is_available(&self) -> bool {
                utils::is_ipv4_support_available() || self.supports_ipv6()
            }
        }
    }

}

forex! { MonetaryAuthorityOfSingapore, CentralBankOfMyanmar, CentralBankOfBosniaHerzegovina, BankOfIsrael, EuropeanCentralBank, BankOfCanada, CentralBankOfUzbekistan }

pub struct ForexContextArgs {
    pub timestamp: u64,
}

#[derive(CandidType, Deserialize)]
pub struct ForexContext {
    pub id: usize,
    pub payload: Vec<u8>,
}

#[derive(Debug, Clone)]
pub enum GetForexRateError {
    InvalidTimestamp(u64),
    CouldNotFindBaseAsset(u64, String),
    CouldNotFindQuoteAsset(u64, String),
    CouldNotFindAssets(u64, String, String),
}

impl From<GetForexRateError> for ExchangeRateError {
    fn from(error: GetForexRateError) -> Self {
        match error {
            GetForexRateError::InvalidTimestamp(_) => ExchangeRateError::ForexInvalidTimestamp,
            GetForexRateError::CouldNotFindBaseAsset(_, _) => {
                ExchangeRateError::ForexBaseAssetNotFound
            }
            GetForexRateError::CouldNotFindQuoteAsset(_, _) => {
                ExchangeRateError::ForexQuoteAssetNotFound
            }
            GetForexRateError::CouldNotFindAssets(_, _, _) => {
                ExchangeRateError::ForexAssetsNotFound
            }
        }
    }
}

impl core::fmt::Display for GetForexRateError {
    fn fmt(&self, f: &mut std::fmt::Formatter<'_>) -> std::fmt::Result {
        match self {
            GetForexRateError::InvalidTimestamp(timestamp) => {
                write!(f, "No forex rates found for date {}", timestamp)
            }
            GetForexRateError::CouldNotFindBaseAsset(timestamp, asset)
            | GetForexRateError::CouldNotFindQuoteAsset(timestamp, asset) => {
                write!(f, "No rate found for {} for date {}", asset, timestamp)
            }
            GetForexRateError::CouldNotFindAssets(timestamp, base_asset, quote_asset) => {
                write!(
                    f,
                    "No forex rate for {} or {} for date {}",
                    base_asset, quote_asset, timestamp
                )
            }
        }
    }
}

impl ForexRateStore {
    pub fn new() -> Self {
        Self {
            rates: HashMap::new(),
        }
    }

    /// Returns the exchange rate for the given two forex assets and a given timestamp, or None if a rate cannot be found.
    pub(crate) fn get(
        &self,
        requested_timestamp: u64,
        current_timestamp: u64,
        base_asset: &str,
        quote_asset: &str,
    ) -> Result<QueriedExchangeRate, GetForexRateError> {
        // Normalize timestamp to the beginning of the day.
        let mut timestamp = (requested_timestamp / SECONDS_PER_DAY) * SECONDS_PER_DAY;

<<<<<<< HEAD
        // If today's date is requested, and the day is not over anywhere on Earth, use yesterday's date
        // Get the normalized timestamp for yesterday.
        if timestamp.saturating_add(TIMEZONE_AOE_SHIFT_SECONDS) > current_timestamp {
            timestamp = timestamp.saturating_sub(SECONDS_PER_DAY);
=======
        if !cfg!(feature = "disable-forex-timezone-offset") {
            // If today's date is requested, and the day is not over anywhere on Earth, use yesterday's date
            // Get the normalized timestamp for yesterday.
            let yesterday = (current_timestamp as i64 + TIMEZONE_AOE_SHIFT_SECONDS) as u64
                / SECONDS_PER_DAY
                * SECONDS_PER_DAY;
            if timestamp > SECONDS_PER_DAY && yesterday == timestamp {
                timestamp -= SECONDS_PER_DAY;
            }
>>>>>>> 71f5c95a
        }

        let base_asset = base_asset.to_uppercase();
        let quote_asset = quote_asset.to_uppercase();
        if base_asset == quote_asset {
            return Ok(QueriedExchangeRate {
                base_asset: Asset {
                    symbol: base_asset.clone(),
                    class: AssetClass::FiatCurrency,
                },
                quote_asset: Asset {
                    symbol: base_asset,
                    class: AssetClass::FiatCurrency,
                },
                timestamp,
                rates: vec![RATE_UNIT],
                base_asset_num_queried_sources: 0,
                base_asset_num_received_rates: 0,
                quote_asset_num_queried_sources: 0,
                quote_asset_num_received_rates: 0,
                forex_timestamp: Some(timestamp),
            });
        }

        let mut go_back_days = 0;

        // If we can't find forex rates for the requested timestamp, we may go back up to [MAX_DAYS_TO_GO_BACK] days as it might have been a weekend or a holiday.
        while go_back_days <= MAX_DAYS_TO_GO_BACK {
            let query_timestamp = timestamp.saturating_sub(SECONDS_PER_DAY * go_back_days);
            go_back_days += 1;
            if let Some(rates_for_timestamp) = self.rates.get(&query_timestamp) {
                if quote_asset == USD {
                    let base = rates_for_timestamp.get(&base_asset);
                    return base.cloned().ok_or_else(|| {
                        GetForexRateError::CouldNotFindBaseAsset(timestamp, base_asset.to_string())
                    });
                }

                if base_asset == USD {
                    let quote = rates_for_timestamp.get(&quote_asset);
                    return quote.map(|rate| rate.inverted()).ok_or_else(|| {
                        GetForexRateError::CouldNotFindQuoteAsset(
                            timestamp,
                            quote_asset.to_string(),
                        )
                    });
                }

                let base = rates_for_timestamp.get(&base_asset);
                let quote = rates_for_timestamp.get(&quote_asset);

                match (base, quote) {
                    (Some(base_rate), Some(quote_rate)) => {
                        return Ok(base_rate.clone() / quote_rate.clone());
                    }
                    (Some(_), None) => {
                        // If the quote asset is USD, it should not be present in the map and the base rate already uses USD as the quote asset.
                        return Err(GetForexRateError::CouldNotFindQuoteAsset(
                            timestamp,
                            quote_asset.to_string(),
                        ));
                    }
                    (None, Some(_)) => {
                        return Err(GetForexRateError::CouldNotFindBaseAsset(
                            timestamp,
                            base_asset.to_string(),
                        ));
                    }
                    (None, None) => {
                        return Err(GetForexRateError::CouldNotFindAssets(
                            timestamp,
                            base_asset.to_string(),
                            quote_asset.to_string(),
                        ));
                    }
                }
            }
        }
        // If we got here, no rate is found for this timestamp within a range of [MAX_DAYS_TO_GO_BACK] days before it.
        Err(GetForexRateError::InvalidTimestamp(timestamp))
    }

    /// Puts or updates rates for a given timestamp. If rates already exist for the given timestamp,
    /// only rates for which a new rate with higher number of sources are replaced.
    pub(crate) fn put(&mut self, timestamp: u64, rates: ForexMultiRateMap) {
        // Normalize timestamp to the beginning of the day.
        let timestamp = (timestamp / SECONDS_PER_DAY) * SECONDS_PER_DAY;

        if let Some(ratesmap) = self.rates.get_mut(&timestamp) {
            // Update only the rates where the number of sources is higher.
            rates.into_iter().for_each(|(symbol, rate)| {
                ratesmap
                    .entry(symbol)
                    .and_modify(|v| {
                        if v.base_asset_num_received_rates < rate.base_asset_num_received_rates {
                            *v = rate.clone()
                        }
                    })
                    .or_insert(rate);
            });
        } else {
            // Insert the new rates.
            self.rates.insert(timestamp, rates);
        }
    }
}

impl AllocatedBytes for ForexRateStore {
    fn allocated_bytes(&self) -> usize {
        size_of_val(&self.rates)
            + self.rates.iter().fold(0, |acc, (timestamp, multi_map)| {
                acc + size_of_val(timestamp) + multi_map.allocated_bytes()
            })
    }
}

impl OneDayRatesCollector {
    fn new(timestamp: u64) -> Self {
        Self {
            rates: HashMap::new(),
            sources: HashSet::new(),
            timestamp,
        }
    }

    /// Updates the collected rates with a new set of rates.
    pub(crate) fn update(&mut self, source: String, rates: ForexRateMap) {
        if !rates.is_empty() {
            rates.into_iter().for_each(|(symbol, rate)| {
                self.rates
                    .entry(if symbol == "SDR" {
                        "XDR".to_string()
                    } else {
                        symbol
                    })
                    .and_modify(|v| v.push(rate))
                    .or_insert_with(|| vec![rate]);
            });
            self.sources.insert(source);
        }
    }

    /// Extracts all the up-to-date rates.
    pub(crate) fn get_rates_map(&self) -> ForexMultiRateMap {
        let num_queried_sources = FOREX_SOURCES.iter().filter(|e| e.is_available()).count();
        let mut rates: ForexMultiRateMap = self
            .rates
            .iter()
            .filter_map(|(k, v)| {
                if k == USD {
                    return None;
                }

                Some((
                    k.to_string(),
                    QueriedExchangeRate {
                        base_asset: Asset {
                            symbol: k.to_string(),
                            class: AssetClass::FiatCurrency,
                        },
                        quote_asset: Asset {
                            symbol: USD.to_string(),
                            class: AssetClass::FiatCurrency,
                        },
                        timestamp: self.timestamp,
                        rates: v.clone(),
                        base_asset_num_queried_sources: num_queried_sources,
                        base_asset_num_received_rates: v.len(),
                        quote_asset_num_queried_sources: num_queried_sources,
                        quote_asset_num_received_rates: v.len(),
                        forex_timestamp: Some(self.timestamp),
                    },
                ))
            })
            .collect();
        if let Some(rate) = self.get_computed_xdr_rate() {
            rates.insert(COMPUTED_XDR_SYMBOL.to_string(), rate);
        }
        rates
    }

    /// Computes and returns the XDR/USD rate based on the weights specified by the IMF.
    fn get_computed_xdr_rate(&self) -> Option<QueriedExchangeRate> {
        let eur_rates_option = self.rates.get("EUR");
        let cny_rates_option = self.rates.get("CNY");
        let jpy_rates_option = self.rates.get("JPY");
        let gbp_rates_option = self.rates.get("GBP");
        if let (Some(eur_rates), Some(cny_rates), Some(jpy_rates), Some(gbp_rates)) = (
            eur_rates_option,
            cny_rates_option,
            jpy_rates_option,
            gbp_rates_option,
        ) {
            let eur_rate = median(eur_rates) as u128;
            let cny_rate = median(cny_rates) as u128;
            let jpy_rate = median(jpy_rates) as u128;
            let gbp_rate = median(gbp_rates) as u128;

            // The factor `RATE_UNIT` is the scaled USD/USD rate, i.e., the rate 1.00 times `RATE_UNIT`.
            let xdr_rate = (USD_XDR_WEIGHT_PER_MILLION
                .saturating_mul(RATE_UNIT as u128)
                .saturating_add(EUR_XDR_WEIGHT_PER_MILLION.saturating_mul(eur_rate))
                .saturating_add(CNY_XDR_WEIGHT_PER_MILLION.saturating_mul(cny_rate))
                .saturating_add(JPY_XDR_WEIGHT_PER_MILLION.saturating_mul(jpy_rate))
                .saturating_add(GBP_XDR_WEIGHT_PER_MILLION.saturating_mul(gbp_rate)))
            .saturating_div(1_000_000u128) as u64;

            let xdr_num_sources = min(
                min(min(eur_rates.len(), cny_rates.len()), jpy_rates.len()),
                gbp_rates.len(),
            );

            let weighted_eur_std_dev =
                EUR_XDR_WEIGHT_PER_MILLION.saturating_mul(standard_deviation(eur_rates) as u128);
            let weighted_cny_std_dev =
                CNY_XDR_WEIGHT_PER_MILLION.saturating_mul(standard_deviation(cny_rates) as u128);
            let weighted_jpy_std_dev =
                JPY_XDR_WEIGHT_PER_MILLION.saturating_mul(standard_deviation(jpy_rates) as u128);
            let weighted_gbp_std_dev =
                GBP_XDR_WEIGHT_PER_MILLION.saturating_mul(standard_deviation(gbp_rates) as u128);

            // Assuming independence, the variance is the sum of squared weighted standard deviations
            // because Var(aX + bY) = a^2*Var(X) + b^2*Var(Y) for independent X and Y.
            let variance = (weighted_eur_std_dev
                .saturating_pow(2)
                .saturating_add(weighted_cny_std_dev.saturating_pow(2))
                .saturating_add(weighted_jpy_std_dev.saturating_pow(2))
                .saturating_add(weighted_gbp_std_dev.saturating_pow(2)))
            .saturating_div(1_000_000_000_000); // Removing the factor (10^6)^2 due to the weight scaling.

            let difference = (variance as f64).sqrt() as u64;

            Some(QueriedExchangeRate {
                base_asset: Asset {
                    symbol: COMPUTED_XDR_SYMBOL.to_string(),
                    class: AssetClass::FiatCurrency,
                },
                quote_asset: Asset {
                    symbol: USD.to_string(),
                    class: AssetClass::FiatCurrency,
                },
                timestamp: self.timestamp,
                rates: vec![
                    xdr_rate.saturating_sub(difference),
                    xdr_rate,
                    xdr_rate.saturating_add(difference),
                ],
                base_asset_num_queried_sources: FOREX_SOURCES.len(),
                base_asset_num_received_rates: xdr_num_sources,
                quote_asset_num_queried_sources: FOREX_SOURCES.len(),
                quote_asset_num_received_rates: xdr_num_sources,
                forex_timestamp: Some(self.timestamp),
            })
        } else {
            None
        }
    }
}

impl ForexRatesCollector {
    pub fn new() -> ForexRatesCollector {
        ForexRatesCollector {
            days: VecDeque::with_capacity(MAX_COLLECTION_DAYS),
        }
    }

    /// Updates the collected rates with a new set of rates. The provided timestamp must exist in the collector or be newer than the existing ones. The function returns true if the collector has been updated, or false if the timestamp is too old.
    pub(crate) fn update(&mut self, source: String, timestamp: u64, rates: ForexRateMap) -> bool {
        let timestamp = (timestamp / SECONDS_PER_DAY) * SECONDS_PER_DAY;

        let mut create_new = false;
        if let Some(one_day_collector) = self.days.iter_mut().find(|odc| odc.timestamp == timestamp)
        {
            // Already has a collector for this day
            one_day_collector.update(source, rates);
            return true;
        } else if let Some(max_time) = self.days.iter().map(|odc| odc.timestamp).max() {
            if timestamp > max_time {
                // New day
                create_new = true;
            } // Else, timestamp is too old
        } else {
            // Collector is empty
            create_new = true;
        }
        if create_new {
            // Create a new entry for a new day
            // Remove oldest day if there are [MAX_COLLECTION_DAYS] entries
            let mut new_collector = OneDayRatesCollector::new(timestamp);
            new_collector.update(source, rates);
            if self.days.len() == MAX_COLLECTION_DAYS {
                self.days.pop_front();
            }
            self.days.push_back(new_collector);
            true
        } else {
            false
        }
    }

    /// Extracts all existing rates for the given timestamp, if it exists in this collector.
    pub(crate) fn get_rates_map(&self, timestamp: u64) -> Option<ForexMultiRateMap> {
        self.days
            .iter()
            .find(|one_day_collector| one_day_collector.timestamp == timestamp)
            .map(|one_day_collector| one_day_collector.get_rates_map())
    }

    /// Return the list of sources used for a given timestamp.
    pub(crate) fn get_sources(&self, timestamp: u64) -> Option<Vec<String>> {
        self.days
            .iter()
            .find(|one_day_collector| one_day_collector.timestamp == timestamp)
            .map(|one_day_collector| one_day_collector.sources.clone().into_iter().collect())
    }
}

/// The base URL may contain the following placeholders:
/// `DATE`: This string must be replaced with the timestamp string as provided by `format_timestamp`.
const DATE: &str = "DATE";

/// The possible errors that can occur when calling an exchange.
#[derive(Debug)]
pub enum TransformHttpResponseError {
    /// Error that occurs when extracting the rate from the response.
    Extract(ExtractError),
    /// Error used when there is a failure encoding or decoding candid.
    Candid(CandidError),
}

impl core::fmt::Display for TransformHttpResponseError {
    fn fmt(&self, f: &mut std::fmt::Formatter<'_>) -> std::fmt::Result {
        match self {
            TransformHttpResponseError::Extract(error) => {
                write!(f, "Failed to extract rate: {error}")
            }
            TransformHttpResponseError::Candid(error) => {
                write!(f, "Failed to encode/decode: {error}")
            }
        }
    }
}

/// This trait is use to provide the basic methods needed for a forex data source.
trait IsForex {
    /// The base URL template that is provided to [IsForex::get_url].
    fn get_base_url(&self) -> &str;

    /// Provides the ability to format the timestamp as a string. Default implementation is
    /// to simply return the provided timestamp as a string.
    fn format_timestamp(&self, timestamp: u64) -> String {
        timestamp.to_string()
    }

    /// A default implementation to generate a URL based on the given parameters.
    /// The method takes the base URL for the forex and replaces the following
    /// placeholders:
    /// * [DATE]
    fn get_url(&self, timestamp: u64) -> String {
        let timestamp = (timestamp / SECONDS_PER_DAY) * SECONDS_PER_DAY;
        self.get_base_url()
            .replace(DATE, &self.format_timestamp(timestamp))
    }

    /// A default implementation to extract the rate from the response's body
    /// using the base filter and [jq::extract].
    fn extract_rate(&self, bytes: &[u8], timestamp: u64) -> Result<ForexRateMap, ExtractError>;

    /// A utility function that receives a set of rates relative to some quote asset, and returns a set of rates relative to USD as the quote asset
    fn normalize_to_usd(&self, values: &ForexRateMap) -> Result<ForexRateMap, ExtractError> {
        match values.get(USD) {
            Some(usd_value) => Ok(values
                .iter()
                .map(|(symbol, value)| {
                    (
                        symbol.to_string(),
                        // Use u128 to avoid potential overflow
                        ((RATE_UNIT as u128 * *value as u128) / *usd_value as u128) as u64,
                    )
                })
                .collect()),
            None => Err(ExtractError::RateNotFound {
                filter: "No USD rate".to_string(),
            }),
        }
    }

    /// Indicates if the forex source supports IPv6.
    fn supports_ipv6(&self) -> bool {
        false
    }

    /// Transforms the response body by using the provided payload. The payload contains arguments
    /// the forex needs in order to extract the rate.
    fn transform_http_response_body(
        &self,
        body: &[u8],
        payload: &[u8],
    ) -> Result<Vec<u8>, TransformHttpResponseError> {
        let timestamp = decode_args::<(u64,)>(payload)
            .map_err(TransformHttpResponseError::Candid)?
            .0;
        let forex_rate_map = self
            .extract_rate(body, timestamp)
            .map_err(TransformHttpResponseError::Extract)?;
        encode_one(forex_rate_map).map_err(TransformHttpResponseError::Candid)
    }

    /// Encodes the context given the particular arguments.
    fn encode_payload(&self, args: &ForexContextArgs) -> Result<Vec<u8>, CandidError> {
        encode_args((args.timestamp,))
    }

    /// Returns the reference timezone offset for the forex source.
    fn get_utc_offset(&self) -> i16;

    /// Returns the timestamp in the timezone of the source, given the UTC time `current_timestamp`.
    fn offset_timestamp_to_timezone(&self, current_timestamp: u64) -> u64 {
        (current_timestamp as i64 + (self.get_utc_offset() as i64 * SECONDS_PER_HOUR as i64)) as u64
    }

    /// Returns the actual timestamp that needs to be used in order to query the given timestamp's rates.
    /// (Some sources expect a different date, usually for the day after)
    fn offset_timestamp_for_query(&self, timestamp: u64) -> u64 {
        timestamp
    }

    fn max_response_bytes(&self) -> u64 {
        ONE_KIB
    }
}

/// Monetary Authority Of Singapore
#[derive(Deserialize)]
struct MonetaryAuthorityOfSingaporeResponse {
    result: MonetaryAuthorityOfSingaporeResponseResult,
}

#[derive(Deserialize)]
struct MonetaryAuthorityOfSingaporeResponseResult {
    records: Vec<HashMap<String, String>>,
}

impl IsForex for MonetaryAuthorityOfSingapore {
    fn format_timestamp(&self, timestamp: u64) -> String {
        format!(
            "{}",
            NaiveDateTime::from_timestamp(timestamp.try_into().unwrap_or(0), 0).format("%Y-%m-%d")
        )
    }

    fn extract_rate(&self, bytes: &[u8], timestamp: u64) -> Result<ForexRateMap, ExtractError> {
        let response = serde_json::from_slice::<MonetaryAuthorityOfSingaporeResponse>(bytes)
            .map_err(|err| ExtractError::json_deserialize(bytes, err.to_string()))?;
        let timestamp = (timestamp / SECONDS_PER_DAY) * SECONDS_PER_DAY;

        let map = response.result.records.get(0).ok_or_else(|| {
            ExtractError::json_deserialize(bytes, "Missing record index".to_string())
        })?;

        let extracted_timestamp = {
            let maybe_end_of_day = map.get("end_of_day");
            let end_of_day = match maybe_end_of_day {
                Some(end_of_day) => NaiveDateTime::parse_from_str(
                    &(end_of_day.to_string() + " 00:00:00"),
                    "%Y-%m-%d %H:%M:%S",
                )
                .unwrap_or_else(|_| NaiveDateTime::from_timestamp(0, 0)),
                None => NaiveDateTime::from_timestamp(0, 0),
            };
            end_of_day.timestamp() as u64
        };

        if extracted_timestamp != timestamp {
            return Err(ExtractError::RateNotFound {
                filter: "Invalid timestamp".to_string(),
            });
        }

        let mut values = map
            .iter()
            .filter_map(|(key, value)| {
                if !key.contains("_sgd") {
                    return None;
                }

                match value.parse::<f64>() {
                    Ok(rate) => match key.split('_').next() {
                        Some(symbol) => {
                            let scaled_rate = if key.ends_with("_100") {
                                (rate * (RATE_UNIT as f64 / 100.0)) as u64
                            } else {
                                (rate * RATE_UNIT as f64) as u64
                            };

                            Some((symbol.to_uppercase(), scaled_rate))
                        }
                        None => None,
                    },
                    Err(_) => None,
                }
            })
            .collect::<ForexRateMap>();
        values.insert("SGD".to_string(), RATE_UNIT);
        self.normalize_to_usd(&values)
    }

    fn get_base_url(&self) -> &str {
        "https://eservices.mas.gov.sg/api/action/datastore/search.json?resource_id=95932927-c8bc-4e7a-b484-68a66a24edfe&limit=100&filters[end_of_day]=DATE"
    }

    fn supports_ipv6(&self) -> bool {
        true
    }

    fn get_utc_offset(&self) -> i16 {
        8
    }

    fn max_response_bytes(&self) -> u64 {
        // 3 KiB
        ONE_KIB * 3
    }
}

/// Central Bank of Myanmar
#[derive(Debug, Deserialize)]
struct CentralBankOfMyanmarResponse {
    timestamp: u64,
    rates: HashMap<String, String>,
}

impl IsForex for CentralBankOfMyanmar {
    fn format_timestamp(&self, timestamp: u64) -> String {
        format!(
            "{}",
            NaiveDateTime::from_timestamp(timestamp.try_into().unwrap_or(0), 0).format("%d-%m-%Y")
        )
    }

    fn extract_rate(&self, bytes: &[u8], timestamp: u64) -> Result<ForexRateMap, ExtractError> {
        let response = serde_json::from_slice::<CentralBankOfMyanmarResponse>(bytes)
            .map_err(|err| ExtractError::json_deserialize(bytes, err.to_string()))?;
        let timestamp = (timestamp / SECONDS_PER_DAY) * SECONDS_PER_DAY;

        if response.timestamp != timestamp {
            return Err(ExtractError::RateNotFound {
                filter: "Invalid timestamp".to_string(),
            });
        }

        let values = response
            .rates
            .iter()
            .filter_map(|(asset, rate)| {
                let parsed = rate.replace(',', "").parse::<f64>().ok()?;
                let rate = (parsed * RATE_UNIT as f64) as u64;
                Some((asset.to_uppercase(), rate))
            })
            .collect::<ForexRateMap>();
        self.normalize_to_usd(&values)
    }

    fn get_base_url(&self) -> &str {
        "https://forex.cbm.gov.mm/api/history/DATE"
    }

    fn supports_ipv6(&self) -> bool {
        true
    }

    fn get_utc_offset(&self) -> i16 {
        // Myanmar timezone is UTC+6.5. To avoid using floating point types here, we use a truncated offset.
        6
    }

    fn max_response_bytes(&self) -> u64 {
        // 3KiB - this is need to get past the http body size limit
        ONE_KIB * 3
    }
}

#[derive(Debug, Deserialize)]
struct CentralBankOfBosniaHerzegovinaResponseCurrencyExchangeItem {
    #[serde(rename(deserialize = "AlphaCode"))]
    alpha_code: String,
    #[serde(rename(deserialize = "Units"))]
    units: String,
    #[serde(rename(deserialize = "Middle"))]
    middle: String,
}

#[derive(Debug, Deserialize)]
struct CentralBankOfBosniaHerzegovinaResponse {
    #[serde(rename(deserialize = "CurrencyExchangeItems"))]
    currency_exchange_items: Vec<CentralBankOfBosniaHerzegovinaResponseCurrencyExchangeItem>,
    #[serde(rename(deserialize = "Date"))]
    date: String,
}

/// Central Bank of Bosnia-Herzegovina
impl IsForex for CentralBankOfBosniaHerzegovina {
    fn format_timestamp(&self, timestamp: u64) -> String {
        format!(
            "{}",
            NaiveDateTime::from_timestamp(timestamp.try_into().unwrap_or(0), 0).format("%m-%d-%Y")
        )
    }

    fn extract_rate(&self, bytes: &[u8], timestamp: u64) -> Result<ForexRateMap, ExtractError> {
        let response = serde_json::from_slice::<CentralBankOfBosniaHerzegovinaResponse>(bytes)
            .map_err(|err| ExtractError::json_deserialize(bytes, err.to_string()))?;
        let timestamp = (timestamp / SECONDS_PER_DAY) * SECONDS_PER_DAY;

        let extracted_timestamp = NaiveDateTime::parse_from_str(&response.date, "%Y-%m-%dT%H:%M:%S")
            .unwrap_or_else(|_| NaiveDateTime::from_timestamp(0, 0))
            .timestamp() as u64;
        if extracted_timestamp != timestamp {
            return Err(ExtractError::RateNotFound {
                filter: "Invalid timestamp".to_string(),
            });
        }

        let values = response
            .currency_exchange_items
            .iter()
            .filter_map(|item| {
                let units = item.units.parse::<u64>().ok()?;
                let middle = item.middle.replace(',', ".").parse::<f64>().ok()?;
                let rate = ((middle * RATE_UNIT as f64) / units as f64) as u64;

                Some((item.alpha_code.clone(), rate))
            })
            .collect::<ForexRateMap>();
        self.normalize_to_usd(&values)
    }

    fn get_base_url(&self) -> &str {
        "https://www.cbbh.ba/CurrencyExchange/GetJson?date=DATE%2000%3A00%3A00"
    }

    fn supports_ipv6(&self) -> bool {
        true
    }

    fn get_utc_offset(&self) -> i16 {
        1
    }

    fn offset_timestamp_for_query(&self, timestamp: u64) -> u64 {
        // To fetch the rates for day X, Central Bank of Bosnia-Herzgovina expects the supplied argument to be the day of X+1.
        ((timestamp / SECONDS_PER_DAY) + 1) * SECONDS_PER_DAY
    }

    /// Responses are between 20-25 KiB. Set to 30 to give some leeway.
    fn max_response_bytes(&self) -> u64 {
        // 30 KiB
        ONE_KIB * 30
    }
}

// Bank of Israel

// The following structs are used to parse the XML content provided by this forex data source.

#[derive(Deserialize, Debug)]
struct XmlBankOfIsraelStructureSpecificData {
    #[serde(rename = "$value")]
    entries: Vec<XmlBankOfIsraelStructureSpecificDataEnum>,
}

#[derive(Deserialize, Debug)]
enum XmlBankOfIsraelStructureSpecificDataEnum {
    #[allow(dead_code)]
    Header(XmlBankOfIsraelHeader),
    DataSet(XmlBankOfIsraelDataSet),
}

#[allow(dead_code)]
#[derive(Deserialize, Default, Debug)]
struct XmlBankOfIsraelHeader {
    #[serde(rename = "message:ID", default)]
    id: String,
    #[serde(rename = "message:Test", default)]
    test: bool,
    #[serde(rename = "message:Prepared", default)]
    prepared: String,
    #[serde(rename = "message:Sender", default)]
    sender: String,
    #[serde(rename = "message:Receiver", default)]
    receiver: String,
    #[serde(rename = "message:Structure", default)]
    structure: String,
    #[serde(rename = "message:DataSetAction", default)]
    data_set_action: String,
    #[serde(rename = "message:Extracted", default)]
    extracted: String,
    #[serde(rename = "message:ReportingBegin", default)]
    reporting_begin: String,
    #[serde(rename = "message:ReportingEnd", default)]
    reporting_end: String,
}

#[derive(Deserialize, Default, Debug)]
struct XmlBankOfIsraelDataSet {
    #[serde(rename = "$value")]
    entries: Vec<XmlBankOfIsraelDataSetSeries>,
}

#[allow(dead_code)]
#[derive(Deserialize, Default, Debug)]
#[serde(rename_all = "SCREAMING_SNAKE_CASE")]
struct XmlBankOfIsraelDataSetSeries {
    series_code: String,
    freq: String,
    base_currency: String,
    counter_currency: String,
    unit_measure: String,
    data_type: String,
    time_collect: String,
    data_source: String,
    unit_mult: String,
    conf_status: String,
    pub_website: String,
    #[serde(rename = "$value")]
    entries: Vec<XmlBankOfIsraelDataSetSeriesObs>,
}

#[derive(Deserialize, Default, Debug)]
#[serde(rename_all = "SCREAMING_SNAKE_CASE")]
struct XmlBankOfIsraelDataSetSeriesObs {
    time_period: String,
    obs_value: String,
}

/// Bank of Israel
impl IsForex for BankOfIsrael {
    fn format_timestamp(&self, timestamp: u64) -> String {
        format!(
            "{}",
            NaiveDateTime::from_timestamp(timestamp.try_into().unwrap_or(0), 0).format("%Y-%m-%d")
        )
    }

    fn extract_rate(&self, bytes: &[u8], timestamp: u64) -> Result<ForexRateMap, ExtractError> {
        let timestamp = (timestamp / SECONDS_PER_DAY) * SECONDS_PER_DAY;

        let data: XmlBankOfIsraelStructureSpecificData =
            serde_xml_rs::from_reader(bytes).map_err(|_| {
                ExtractError::XmlDeserialize(String::from_utf8(bytes.to_vec()).unwrap_or_default())
            })?;

        let data_set_records = data
            .entries
            .iter()
            .filter_map(|entry| match entry {
                XmlBankOfIsraelStructureSpecificDataEnum::DataSet(data_set) => Some(data_set),
                _ => None,
            })
            .collect::<Vec<&XmlBankOfIsraelDataSet>>();

        let data_set = data_set_records.get(0).ok_or_else(|| {
            ExtractError::XmlDeserialize("Cannot find data set entries".to_string())
        })?;

        let mut values = data_set
            .entries
            .iter()
            .enumerate()
            .map(|(i, entry)| {
                let quote = &entry.base_currency;
                let unit = u64::pow(
                    10,
                    entry.unit_mult.parse::<u64>().map_err(|_| {
                        ExtractError::XmlDeserialize(format!(
                            "Failed to parse unit for entry {}",
                            i + 1
                        ))
                    })? as u32,
                );
                let date = &entry.entries[0].time_period;
                let extracted_timestamp = NaiveDateTime::parse_from_str(
                    &(date.to_string() + " 00:00:00"),
                    "%Y-%m-%d %H:%M:%S",
                )
                .unwrap_or_else(|_| NaiveDateTime::from_timestamp(0, 0))
                .timestamp() as u64;
                if extracted_timestamp != timestamp {
                    return Err(ExtractError::RateNotFound {
                        filter: "Invalid timestamp".to_string(),
                    });
                }

                let value = entry.entries[0].obs_value.parse::<f64>().map_err(|_| {
                    ExtractError::XmlDeserialize(format!(
                        "Failed to parse obs_value for entry {}",
                        i + 1
                    ))
                })?;

                Ok((
                    quote.to_string(),
                    (value * unit as f64 * RATE_UNIT as f64) as u64,
                ))
            })
            .collect::<Result<ForexRateMap, ExtractError>>()?;

        values.insert("ILS".to_string(), RATE_UNIT);
        self.normalize_to_usd(&values)
    }

    fn get_base_url(&self) -> &str {
        "https://edge.boi.gov.il/FusionEdgeServer/sdmx/v2/data/dataflow/BOI.STATISTICS/EXR/1.0/RER_DKK_ILS.D.DKK.ILS.ILS.OF00,RER_JPY_ILS.D.JPY.ILS.ILS.OF00,RER_AUD_ILS.D.AUD.ILS.ILS.OF00,RER_GBP_ILS.D.GBP.ILS.ILS.OF00,RER_ZAR_ILS.D.ZAR.ILS.ILS.OF00,RER_CAD_ILS.D.CAD.ILS.ILS.OF00,RER_USD_ILS.D.USD.ILS.ILS.OF00,RER_NOK_ILS.D.NOK.ILS.ILS.OF00,RER_EGP_ILS.D.EGP.ILS.ILS.OF00,RER_SEK_ILS.D.SEK.ILS.ILS.OF00,RER_JOD_ILS.D.JOD.ILS.ILS.OF00,RER_LBP_ILS.D.LBP.ILS.ILS.OF00,RER_EUR_ILS.D.EUR.ILS.ILS.OF00,RER_CHF_ILS.D.CHF.ILS.ILS.OF00?c%5BTIME_PERIOD%5D=ge:DATE+le:DATE"
    }

    fn supports_ipv6(&self) -> bool {
        true
    }

    fn get_utc_offset(&self) -> i16 {
        2
    }

    fn max_response_bytes(&self) -> u64 {
        ONE_KIB * 10
    }
}

#[derive(Deserialize, Debug)]
enum XmlEcbOptions {
    #[serde(rename = "subject")]
    Subject(String),
    #[serde(rename = "Sender")]
    Sender(XmlEcbSender),
    Cube(XmlEcbOuterCube),
}

#[derive(Deserialize, Debug)]
struct XmlEcbSender {
    #[serde(rename = "name")]
    _name: String,
}

#[derive(Deserialize, Debug)]
struct XmlEcbCubeObject {
    time: String,
    #[serde(rename = "$value")]
    cubes: Vec<XmlEcbCube>,
}

#[derive(Deserialize, Debug)]
struct XmlEcbCube {
    currency: String,
    rate: f64,
}

#[derive(Deserialize, Debug)]
struct XmlEcbOuterCube {
    #[serde(rename = "Cube")]
    cube: XmlEcbCubeObject,
}

#[derive(Deserialize, Debug)]
struct XmlEcbEnvelope {
    #[serde(rename = "$value")]
    entries: Vec<XmlEcbOptions>,
}

/// European Central Bank
impl IsForex for EuropeanCentralBank {
    fn format_timestamp(&self, _timestamp: u64) -> String {
        // ECB does not take a timestamp/date as an argument. It always returns the latest date.
        "".to_string()
    }

    fn extract_rate(&self, bytes: &[u8], timestamp: u64) -> Result<ForexRateMap, ExtractError> {
        let timestamp = (timestamp / SECONDS_PER_DAY) * SECONDS_PER_DAY;

        let data: XmlEcbEnvelope = serde_xml_rs::from_reader(bytes)
            .map_err(|e| ExtractError::XmlDeserialize(format!("{:?}", e)))?;

        if let XmlEcbOptions::Cube(cubes) = data
            .entries
            .iter()
            .find(|e| matches!(e, XmlEcbOptions::Cube(_)))
            .unwrap_or(&XmlEcbOptions::Cube(XmlEcbOuterCube {
                cube: XmlEcbCubeObject {
                    time: "0".to_string(),
                    cubes: vec![],
                },
            }))
        {
            let extracted_timestamp = NaiveDateTime::parse_from_str(
                &(cubes.cube.time.clone() + " 00:00:00"),
                "%Y-%m-%d %H:%M:%S",
            )
            .unwrap_or_else(|_| NaiveDateTime::from_timestamp(0, 0))
            .timestamp() as u64;

            if extracted_timestamp != timestamp {
                Err(ExtractError::RateNotFound {
                    filter: "Invalid timestamp".to_string(),
                })
            } else {
                let mut values: ForexRateMap = cubes
                    .cube
                    .cubes
                    .iter()
                    .map(|cube| {
                        (
                            cube.currency.to_uppercase(),
                            ((1.0 / cube.rate) * RATE_UNIT as f64) as u64,
                        )
                    })
                    .collect();
                values.insert("EUR".to_string(), RATE_UNIT);
                self.normalize_to_usd(&values)
            }
        } else {
            Err(ExtractError::XmlDeserialize(
                String::from_utf8(bytes.to_vec()).unwrap_or_default(),
            ))
        }
    }

    fn get_base_url(&self) -> &str {
        "https://www.ecb.europa.eu/stats/eurofxref/eurofxref-daily.xml"
    }

    fn get_utc_offset(&self) -> i16 {
        1
    }

    fn max_response_bytes(&self) -> u64 {
        ONE_KIB * 3
    }
}

/// Bank of Canada
#[derive(Debug, Deserialize)]
struct BankOfCanadaResponseSeriesDetail {
    label: String,
}

#[derive(Debug, Deserialize)]
struct BankOfCanadaResponseObservation {
    d: String,
    #[serde(flatten)]
    rates: HashMap<String, BankOfCanadaResponseObservationValue>,
}

#[derive(Debug, Deserialize)]
struct BankOfCanadaResponseObservationValue {
    v: String,
}

#[derive(Debug, Deserialize)]
struct BankOfCanadaResponse {
    #[serde(rename(deserialize = "seriesDetail"))]
    series_detail: HashMap<String, BankOfCanadaResponseSeriesDetail>,
    observations: Vec<BankOfCanadaResponseObservation>,
}

impl IsForex for BankOfCanada {
    fn format_timestamp(&self, timestamp: u64) -> String {
        format!(
            "{}",
            NaiveDateTime::from_timestamp(timestamp.try_into().unwrap_or(0), 0).format("%Y-%m-%d")
        )
    }

    fn extract_rate(&self, bytes: &[u8], timestamp: u64) -> Result<ForexRateMap, ExtractError> {
        let response = serde_json::from_slice::<BankOfCanadaResponse>(bytes)
            .map_err(|err| ExtractError::json_deserialize(bytes, err.to_string()))?;

        let timestamp = (timestamp / SECONDS_PER_DAY) * SECONDS_PER_DAY;
        let mut extracted_timestamp: u64;
        let mut values = ForexRateMap::new();
        for observation in response.observations.iter() {
            extracted_timestamp = NaiveDateTime::parse_from_str(
                &(observation.d.to_string() + " 00:00:00"),
                "%Y-%m-%d %H:%M:%S",
            )
            .unwrap_or_else(|_| NaiveDateTime::from_timestamp(0, 0))
            .timestamp() as u64;
            if extracted_timestamp != timestamp {
                return Err(ExtractError::RateNotFound {
                    filter: "Invalid timestamp".to_string(),
                });
            }

            observation.rates.iter().for_each(|(key, value)| {
                let detail = match response.series_detail.get(key) {
                    Some(detail) => detail,
                    None => return,
                };

                let symbol = match detail.label.split('/').next() {
                    Some(symbol) => symbol,
                    None => return,
                };

                let value = match value.v.parse::<f64>() {
                    Ok(value) => value,
                    Err(_) => return,
                };

                values.insert(symbol.to_uppercase(), (value * RATE_UNIT as f64) as u64);
            });
        }

        values.insert("CAD".to_string(), RATE_UNIT);
        self.normalize_to_usd(&values)
    }

    fn get_base_url(&self) -> &str {
        "https://www.bankofcanada.ca/valet/observations/group/FX_RATES_DAILY/json?start_date=DATE&end_date=DATE"
    }

    fn get_utc_offset(&self) -> i16 {
        // Using the westmost timezone (PST)
        -8
    }

    fn max_response_bytes(&self) -> u64 {
        ONE_KIB * 10
    }
}

/// Central Bank of Uzbekistan
#[derive(Debug, Deserialize)]
struct CentralBankOfUzbekistanDetail {
    #[serde(rename(deserialize = "Ccy"))]
    currency: String,
    #[serde(rename(deserialize = "Rate"))]
    rate: String,
    #[serde(rename(deserialize = "Date"))]
    date: String,
}

impl IsForex for CentralBankOfUzbekistan {
    fn format_timestamp(&self, timestamp: u64) -> String {
        format!(
            "{}",
            NaiveDateTime::from_timestamp(timestamp.try_into().unwrap_or(0), 0).format("%Y-%m-%d")
        )
    }

    fn extract_rate(&self, bytes: &[u8], timestamp: u64) -> Result<ForexRateMap, ExtractError> {
        let response = serde_json::from_slice::<Vec<CentralBankOfUzbekistanDetail>>(bytes)
            .map_err(|err| ExtractError::json_deserialize(bytes, err.to_string()))?;

        let timestamp = (timestamp / SECONDS_PER_DAY) * SECONDS_PER_DAY;
        let mut values = ForexRateMap::new();

        for detail in response {
            let extracted_timestamp =
                NaiveDateTime::parse_from_str(&(detail.date + " 00:00:00"), "%d.%m.%Y %H:%M:%S")
                    .unwrap_or_else(|_| NaiveDateTime::from_timestamp(0, 0))
                    .timestamp() as u64;
            if extracted_timestamp != timestamp {
                return Err(ExtractError::RateNotFound {
                    filter: "Invalid timestamp".to_string(),
                });
            }

            let rate = match detail.rate.parse::<f64>() {
                Ok(rate) => (rate * RATE_UNIT as f64) as u64,
                Err(_) => continue,
            };

            values.insert(detail.currency, rate);
        }

        self.normalize_to_usd(&values)
    }

    fn get_base_url(&self) -> &str {
        "https://cbu.uz/ru/arkhiv-kursov-valyut/json/all/DATE/"
    }

    fn get_utc_offset(&self) -> i16 {
        5
    }

    fn max_response_bytes(&self) -> u64 {
        ONE_KIB * 30
    }
}

#[cfg(test)]
mod test {
    use maplit::hashmap;

    use crate::candid::ExchangeRate;
    use crate::utils::test::load_file;
    use crate::{ExchangeRateMetadata, DECIMALS};

    use super::*;

    /// The function test if the macro correctly generates the
    /// [core::fmt::Display] trait's implementation for [Forex].
    #[test]
    fn forex_to_string_returns_name() {
        let forex = Forex::MonetaryAuthorityOfSingapore(MonetaryAuthorityOfSingapore);
        assert_eq!(forex.to_string(), "MonetaryAuthorityOfSingapore");
        let forex = Forex::CentralBankOfMyanmar(CentralBankOfMyanmar);
        assert_eq!(forex.to_string(), "CentralBankOfMyanmar");
        let forex = Forex::CentralBankOfBosniaHerzegovina(CentralBankOfBosniaHerzegovina);
        assert_eq!(forex.to_string(), "CentralBankOfBosniaHerzegovina");
        let forex = Forex::BankOfIsrael(BankOfIsrael);
        assert_eq!(forex.to_string(), "BankOfIsrael");
        let forex = Forex::EuropeanCentralBank(EuropeanCentralBank);
        assert_eq!(forex.to_string(), "EuropeanCentralBank");
        let forex = Forex::BankOfCanada(BankOfCanada);
        assert_eq!(forex.to_string(), "BankOfCanada");
        let forex = Forex::CentralBankOfUzbekistan(CentralBankOfUzbekistan);
        assert_eq!(forex.to_string(), "CentralBankOfUzbekistan");
    }

    /// The function tests if the macro correctly generates derive copies by
    /// verifying that the forex sources return the correct query string.
    #[test]
    fn query_string() {
        // Note that the hours/minutes/seconds are ignored, setting the considered timestamp to 1661472000.
        let timestamp = 1661524016;
        let singapore = MonetaryAuthorityOfSingapore;
        let query_string = singapore.get_url(timestamp);
        assert_eq!(query_string, "https://eservices.mas.gov.sg/api/action/datastore/search.json?resource_id=95932927-c8bc-4e7a-b484-68a66a24edfe&limit=100&filters[end_of_day]=2022-08-26");
        let myanmar = CentralBankOfMyanmar;
        let query_string = myanmar.get_url(timestamp);
        assert_eq!(
            query_string,
            "https://forex.cbm.gov.mm/api/history/26-08-2022"
        );
        let bosnia = CentralBankOfBosniaHerzegovina;
        let query_string = bosnia.get_url(timestamp);
        assert_eq!(
            query_string,
            "https://www.cbbh.ba/CurrencyExchange/GetJson?date=08-26-2022%2000%3A00%3A00"
        );
        let israel = BankOfIsrael;
        let query_string = israel.get_url(timestamp);
        assert_eq!(
            query_string,
            "https://edge.boi.gov.il/FusionEdgeServer/sdmx/v2/data/dataflow/BOI.STATISTICS/EXR/1.0/RER_DKK_ILS.D.DKK.ILS.ILS.OF00,RER_JPY_ILS.D.JPY.ILS.ILS.OF00,RER_AUD_ILS.D.AUD.ILS.ILS.OF00,RER_GBP_ILS.D.GBP.ILS.ILS.OF00,RER_ZAR_ILS.D.ZAR.ILS.ILS.OF00,RER_CAD_ILS.D.CAD.ILS.ILS.OF00,RER_USD_ILS.D.USD.ILS.ILS.OF00,RER_NOK_ILS.D.NOK.ILS.ILS.OF00,RER_EGP_ILS.D.EGP.ILS.ILS.OF00,RER_SEK_ILS.D.SEK.ILS.ILS.OF00,RER_JOD_ILS.D.JOD.ILS.ILS.OF00,RER_LBP_ILS.D.LBP.ILS.ILS.OF00,RER_EUR_ILS.D.EUR.ILS.ILS.OF00,RER_CHF_ILS.D.CHF.ILS.ILS.OF00?c%5BTIME_PERIOD%5D=ge:2022-08-26+le:2022-08-26"
        );
        let ecb = EuropeanCentralBank;
        let query_string = ecb.get_url(timestamp);
        assert_eq!(
            query_string,
            "https://www.ecb.europa.eu/stats/eurofxref/eurofxref-daily.xml"
        );
        let canada = BankOfCanada;
        let query_string = canada.get_url(timestamp);
        assert_eq!(
            query_string,
            "https://www.bankofcanada.ca/valet/observations/group/FX_RATES_DAILY/json?start_date=2022-08-26&end_date=2022-08-26"
        );
        let uzbekistan = CentralBankOfUzbekistan;
        let query_string = uzbekistan.get_url(timestamp);
        assert_eq!(
            query_string,
            "https://cbu.uz/ru/arkhiv-kursov-valyut/json/all/2022-08-26/"
        );
    }

    /// The function tests if the [MonetaryAuthorityOfSingapore] struct returns the correct forex rate.
    #[test]
    fn extract_rate_from_singapore() {
        let singapore = MonetaryAuthorityOfSingapore;
        let query_response = load_file("test-data/forex/monetary-authority-of-singapore.json");
        let timestamp: u64 = 1656374400;
        let extracted_rates = singapore.extract_rate(&query_response, timestamp);

        assert!(matches!(extracted_rates, Ok(rates) if rates["EUR"] == 1_058_173_944));
    }

    /// The function tests if the [CentralBankOfMyanmar] struct returns the correct forex rate.
    #[test]
    fn extract_rate_from_myanmar() {
        let myanmar = CentralBankOfMyanmar;
        let query_response = load_file("test-data/forex/central-bank-of-myanmar.json");
        let timestamp: u64 = 1656374400;
        let extracted_rates = myanmar.extract_rate(&query_response, timestamp);
        assert!(matches!(extracted_rates, Ok(rates) if rates["EUR"] == 1_059_297_297));
    }

    /// The function tests if the [CentralBankOfBosniaHerzegovina] struct returns the correct forex rate.
    #[test]
    fn extract_rate_from_bosnia() {
        let bosnia = CentralBankOfBosniaHerzegovina;
        let query_response = load_file("test-data/forex/central-bank-of-bosnia-herzegovina.json");
        let timestamp: u64 = 1656374400;
        let extracted_rates = bosnia.extract_rate(&query_response, timestamp);
        assert!(matches!(extracted_rates, Ok(rates) if rates["EUR"] == 1_057_200_262));
    }

    /// The function tests if the [BankOfIsrael] struct returns the correct forex rate.
    #[test]
    fn extract_rate_from_israel() {
        let israel = BankOfIsrael;
        let query_response = load_file("test-data/forex/bank-of-israel.xml");
        let timestamp: u64 = 1672876800;
        let extracted_rates = israel.extract_rate(&query_response, timestamp);
        assert!(matches!(extracted_rates, Ok(rates) if rates["EUR"] == 1_060_895_437));
    }

    /// The function tests if the [EuropeanCentralBank] struct returns the correct forex rate.
    #[test]
    fn extract_rate_from_ecb() {
        let ecb = EuropeanCentralBank;
        let query_response = load_file("test-data/forex/central-bank-of-europe.xml");
        let timestamp: u64 = 1664755200;
        let extracted_rates = ecb.extract_rate(&query_response, timestamp);

        assert!(matches!(extracted_rates, Ok(rates) if rates["EUR"] == 976_400_000));
    }

    /// The function tests if the [BankOfCanada] struct returns the correct forex rate.
    #[test]
    fn extract_rate_from_canada() {
        let canada = BankOfCanada;
        let query_response = load_file("test-data/forex/bank-of-canada.json");
        let timestamp: u64 = 1656374400;
        let extracted_rates = canada.extract_rate(&query_response, timestamp);

        assert!(matches!(extracted_rates, Ok(rates) if rates["EUR"] == 1_052_938_432));
    }

    /// The function tests if the [CentralBankOfUzbekistan] struct returns the correct forex rate.
    #[test]
    fn extract_rate_from_uzbekistan() {
        let uzbekistan = CentralBankOfUzbekistan;
        let query_response = load_file("test-data/forex/central-bank-of-uzbekistan.json");
        let timestamp: u64 = 1656374400;
        let extracted_rates = uzbekistan.extract_rate(&query_response, timestamp);

        assert!(matches!(extracted_rates, Ok(rates) if rates["EUR"] == 1_056_900_158));
    }

    /// Tests that the [OneDayRatesCollector] struct correctly collects rates and returns them.
    #[test]
    fn one_day_rate_collector_update_and_get() {
        // Create a collector, update three times, check median rates.
        let mut collector = OneDayRatesCollector {
            rates: HashMap::new(),
            timestamp: 1234,
            sources: HashSet::new(),
        };

        // Insert real values with the correct timestamp.
        let rates = hashmap! {
            "EUR".to_string() => 1_000_000_000,
            "SGD".to_string() => 100_000_000,
            "CHF".to_string() => 700_000_000,
        };
        collector.update("src1".to_string(), rates);
        let rates = hashmap! {
            "EUR".to_string() => 1_100_000_000,
            "SGD".to_string() => 1_000_000_000,
            "CHF".to_string() => 1_000_000_000,
        };
        collector.update("src2".to_string(), rates);
        let rates = hashmap! {
            "EUR".to_string() => 800_000_000,
            "SGD".to_string() => 1_300_000_000,
            "CHF".to_string() => 2_100_000_000,
        };
        collector.update("src3".to_string(), rates);

        let result = collector.get_rates_map();
        assert_eq!(result.len(), 3);
        result.values().for_each(|v| {
            let rate: ExchangeRate = v.clone().into();
            assert_eq!(rate.rate, RATE_UNIT);
            assert_eq!(rate.metadata.base_asset_num_received_rates, 3);
        });
    }

    /// Tests that the [ForexRatesCollector] struct correctly collects rates and returns them.
    #[test]
    fn rate_collector_update_and_get() {
        let mut collector = ForexRatesCollector::new();

        // Start by executing the same logic as for the [OneDayRatesCollector] to verify that the calls are relayed correctly
        let first_day_timestamp = (123456789 / SECONDS_PER_DAY) * SECONDS_PER_DAY;
        let rates = hashmap! {
            "EUR".to_string() => 1_000_000_000,
            "SGD".to_string() => 100_000_000,
            "CHF".to_string() => 700_000_000,
        };
        collector.update("src1".to_string(), first_day_timestamp, rates);
        let rates = hashmap! {
            "EUR".to_string() => 1_100_000_000,
            "SGD".to_string() => 1_000_000_000,
            "CHF".to_string() => 1_000_000_000,
        };
        collector.update("src2".to_string(), first_day_timestamp, rates);
        let rates = hashmap! {
            "EUR".to_string() => 800_000_000,
            "SGD".to_string() => 1_300_000_000,
            "CHF".to_string() => 2_100_000_000,
        };
        collector.update("src3".to_string(), first_day_timestamp, rates);

        let result = collector.get_rates_map(first_day_timestamp).unwrap();
        assert_eq!(result.len(), 3);
        result.values().for_each(|v| {
            let rate: ExchangeRate = v.clone().into();
            assert_eq!(rate.rate, RATE_UNIT);
            assert_eq!(rate.metadata.base_asset_num_received_rates, 3);
        });

        // Add a new day
        let second_day_timestamp = first_day_timestamp + SECONDS_PER_DAY;
        let test_rate: u64 = 700_000_000;
        let rates = hashmap! {
            "EUR".to_string() => test_rate,
            "SGD".to_string() => test_rate,
            "CHF".to_string() => test_rate,
        };
        collector.update("src1".to_string(), second_day_timestamp, rates);
        let result = collector.get_rates_map(second_day_timestamp).unwrap();
        assert_eq!(result.len(), 3);
        result.values().for_each(|v| {
            let rate: ExchangeRate = v.clone().into();
            assert_eq!(rate.rate, test_rate);
            assert_eq!(rate.metadata.base_asset_num_received_rates, 1);
        });

        // Add a third day and expect the first one to not be available
        let third_day_timestamp = second_day_timestamp + SECONDS_PER_DAY;
        let test_rate: u64 = 800_000_000;
        let rates = hashmap! {
            "EUR".to_string() => test_rate,
            "SGD".to_string() => test_rate,
            "CHF".to_string() => test_rate,
        };
        collector.update("src1".to_string(), third_day_timestamp, rates.clone());
        let result = collector.get_rates_map(third_day_timestamp).unwrap();
        assert_eq!(result.len(), 3);
        result.values().for_each(|v| {
            let rate: ExchangeRate = v.clone().into();
            assert_eq!(rate.rate, test_rate);
            assert_eq!(rate.metadata.base_asset_num_received_rates, 1);
        });
        assert!(collector.get_rates_map(first_day_timestamp).is_none());
        assert!(collector.get_rates_map(second_day_timestamp).is_some());

        // Try to add an old day and expect it to fail
        assert!(!collector.update("src1".to_string(), first_day_timestamp, rates));
    }

    #[test]
    fn ensure_rate_store_removes_usd_rates() {
        let mut collector = ForexRatesCollector::new();

        // Start by executing the same logic as for the [OneDayRatesCollector] to verify that the calls are relayed correctly
        let timestamp = (123456789 / SECONDS_PER_DAY) * SECONDS_PER_DAY;
        collector.update(
            "src1".to_string(),
            timestamp,
            hashmap! {
                "EUR".to_string() => 1_000_000_000,
                "SGD".to_string() => 100_000_000,
                "CHF".to_string() => 700_000_000,
                USD.to_string() => RATE_UNIT
            },
        );
        collector.update(
            "src1".to_string(),
            timestamp,
            hashmap! {
                "EUR".to_string() => 1_100_000_000,
                "SGD".to_string() => 1_000_000_000,
                "CHF".to_string() => 1_000_000_000,
                USD.to_string() => RATE_UNIT
            },
        );
        collector.update(
            "src3".to_string(),
            timestamp,
            hashmap! {
                "EUR".to_string() => 800_000_000,
                "SGD".to_string() => 1_300_000_000,
                "CHF".to_string() => 2_100_000_000,
                USD.to_string() => RATE_UNIT
            },
        );

        let rates_map = collector
            .get_rates_map(timestamp)
            .expect("should be able to create a rates map");
        let mut store = ForexRateStore::new();
        store.put(timestamp, rates_map);

        let maybe_rate = store
            .rates
            .get(&timestamp)
            .expect("There should be an entry for the timestamp")
            .get(USD);
        assert!(maybe_rate.is_none());
    }

    /// Tests that the [ForexRatesStore] struct correctly updates rates for the same timestamp.
    #[test]
    fn rate_store_update() {
        // Create a store, update, check that only rates with more sources were updated.
        let mut store = ForexRateStore::new();
        store.put(
            1234,
            hashmap! {
                "EUR".to_string() =>
                    QueriedExchangeRate {
                        base_asset: Asset {
                            symbol: "EUR".to_string(),
                            class: AssetClass::FiatCurrency,
                        },
                        quote_asset: Asset {
                            symbol: USD.to_string(),
                            class: AssetClass::FiatCurrency,
                        },
                        timestamp: 1234,
                        rates: vec![800_000_000],
                        base_asset_num_queried_sources: 4,
                        base_asset_num_received_rates: 4,
                        quote_asset_num_queried_sources: 4,
                        quote_asset_num_received_rates: 4,
                        forex_timestamp: Some(1234),
                    },
                "SGD".to_string() =>
                    QueriedExchangeRate {
                        base_asset: Asset {
                            symbol: "SGD".to_string(),
                            class: AssetClass::FiatCurrency,
                        },
                        quote_asset: Asset {
                            symbol: USD.to_string(),
                            class: AssetClass::FiatCurrency,
                        },
                        timestamp: 1234,
                        rates: vec![1_000_000_000],
                        base_asset_num_queried_sources: 5,
                        base_asset_num_received_rates: 5,
                        quote_asset_num_queried_sources: 5,
                        quote_asset_num_received_rates: 5,
                        forex_timestamp: Some(1234),
                    },
                "CHF".to_string() =>
                    QueriedExchangeRate {
                        base_asset: Asset {
                            symbol: "CHF".to_string(),
                            class: AssetClass::FiatCurrency,
                        },
                        quote_asset: Asset {
                            symbol: USD.to_string(),
                            class: AssetClass::FiatCurrency,
                        },
                        timestamp: 1234,
                        rates: vec![2_100_000_000],
                        base_asset_num_queried_sources: 2,
                        base_asset_num_received_rates: 2,
                        quote_asset_num_queried_sources: 2,
                        quote_asset_num_received_rates: 2,
                        forex_timestamp: Some(1234),
                    },
                "CAD".to_string() =>
                    QueriedExchangeRate {
                        base_asset: Asset {
                            symbol: "CAD".to_string(),
                            class: AssetClass::FiatCurrency,
                        },
                        quote_asset: Asset {
                            symbol: USD.to_string(),
                            class: AssetClass::FiatCurrency,
                        },
                        timestamp: 1234,
                        rates: vec![2_500_000_000],
                        base_asset_num_queried_sources: 2,
                        base_asset_num_received_rates: 2,
                        quote_asset_num_queried_sources: 2,
                        quote_asset_num_received_rates: 2,
                        forex_timestamp: Some(1234),
                    },
            },
        );
        store.put(
            1234,
            hashmap! {
                "EUR".to_string() =>
                    QueriedExchangeRate {
                        base_asset: Asset {
                            symbol: "EUR".to_string(),
                            class: AssetClass::FiatCurrency,
                        },
                        quote_asset: Asset {
                            symbol: USD.to_string(),
                            class: AssetClass::FiatCurrency,
                        },
                        timestamp: 1234,
                        rates: vec![1_000_000_000],
                        base_asset_num_queried_sources: 5,
                        base_asset_num_received_rates: 5,
                        quote_asset_num_queried_sources: 5,
                        quote_asset_num_received_rates: 5,
                        forex_timestamp: Some(1234),
                    },
                "GBP".to_string() =>
                    QueriedExchangeRate {
                        base_asset: Asset {
                            symbol: "GBP".to_string(),
                            class: AssetClass::FiatCurrency,
                        },
                        quote_asset: Asset {
                            symbol: USD.to_string(),
                            class: AssetClass::FiatCurrency,
                        },
                        timestamp: 1234,
                        rates: vec![1_000_000_000],
                        base_asset_num_queried_sources: 2,
                        base_asset_num_received_rates: 2,
                        quote_asset_num_queried_sources: 2,
                        quote_asset_num_received_rates: 2,
                        forex_timestamp: Some(1234),
                    },
                "CHF".to_string() =>
                    QueriedExchangeRate {
                        base_asset: Asset {
                            symbol: "CHF".to_string(),
                            class: AssetClass::FiatCurrency,
                        },
                        quote_asset: Asset {
                            symbol: USD.to_string(),
                            class: AssetClass::FiatCurrency,
                        },
                        timestamp: 1234,
                        rates: vec![1_000_000_000],
                        base_asset_num_queried_sources: 5,
                        base_asset_num_received_rates: 5,
                        quote_asset_num_queried_sources: 5,
                        quote_asset_num_received_rates: 5,
                        forex_timestamp: Some(1234),
                    },
            },
        );

        assert!(matches!(
            store.get(1234, 1234, "EUR", USD),
            Ok(rate) if rate.rates == vec![1_000_000_000] && rate.base_asset_num_received_rates == 5,
        ));
        assert!(matches!(
            store.get(1234, 1234, "SGD", USD),
            Ok(rate) if rate.rates == vec![1_000_000_000] && rate.base_asset_num_received_rates == 5,
        ));
        assert!(matches!(
            store.get(1234, 1234, "CHF", USD),
            Ok(rate) if rate.rates == vec![1_000_000_000] && rate.base_asset_num_received_rates == 5,
        ));
        assert!(matches!(
            store.get(1234, 1234, "GBP", USD),
            Ok(rate) if rate.rates == vec![1_000_000_000] && rate.base_asset_num_received_rates == 2,
        ));

        assert!(matches!(
            store.get(1234, 1234, USD, "CAD"),
            Ok(rate) if rate.rates == vec![400_000_000] && rate.base_asset_num_received_rates == 2,
        ));

        assert!(matches!(
            store.get(1234, 1234, "CHF", "EUR"),
            Ok(rate) if rate.rates == vec![1_000_000_000] && rate.base_asset_num_received_rates == 5 && rate.base_asset.symbol == "CHF" && rate.quote_asset.symbol == "EUR",
        ));

        let result = store.get(1234, 1234, "HKD", USD);
        assert!(
            matches!(result, Err(GetForexRateError::CouldNotFindBaseAsset(timestamp, ref asset)) if timestamp == (1234 / SECONDS_PER_DAY) * SECONDS_PER_DAY && asset == "HKD"),
            "Expected `Err(GetForexRateError::CouldNotFindBaseAsset)`, Got: {:?}",
            result
        );
    }

    #[test]
    fn rate_store_gets_rate_in_past_if_current_day_is_not_over() {
        // Create a store, update, check that only rates with more sources were updated.
        let mut store = ForexRateStore::new();
        // Rate 0
        store.put(
            0,
            hashmap! {
                "EUR".to_string() =>
                    QueriedExchangeRate {
                        base_asset: Asset {
                            symbol: "EUR".to_string(),
                            class: AssetClass::FiatCurrency,
                        },
                        quote_asset: Asset {
                            symbol: USD.to_string(),
                            class: AssetClass::FiatCurrency,
                        },
                        timestamp: 0,
                        rates: vec![800_000_000],
                        base_asset_num_queried_sources: 4,
                        base_asset_num_received_rates: 4,
                        quote_asset_num_queried_sources: 4,
                        quote_asset_num_received_rates: 4,
                        forex_timestamp: Some(1234),
                    },
            },
        );
        // Rate 1
        store.put(
            SECONDS_PER_DAY,
            hashmap! {
                "EUR".to_string() =>
                    QueriedExchangeRate {
                        base_asset: Asset {
                            symbol: "EUR".to_string(),
                            class: AssetClass::FiatCurrency,
                        },
                        quote_asset: Asset {
                            symbol: USD.to_string(),
                            class: AssetClass::FiatCurrency,
                        },
                        timestamp: SECONDS_PER_DAY,
                        rates: vec![1_000_000_000],
                        base_asset_num_queried_sources: 5,
                        base_asset_num_received_rates: 5,
                        quote_asset_num_queried_sources: 5,
                        quote_asset_num_received_rates: 5,
                        forex_timestamp: Some(1234),
                    },
            },
        );
        // Rate 2
        store.put(
            SECONDS_PER_DAY * 2,
            hashmap! {
                "EUR".to_string() =>
                    QueriedExchangeRate {
                        base_asset: Asset {
                            symbol: "EUR".to_string(),
                            class: AssetClass::FiatCurrency,
                        },
                        quote_asset: Asset {
                            symbol: USD.to_string(),
                            class: AssetClass::FiatCurrency,
                        },
                        timestamp: SECONDS_PER_DAY * 2,
                        rates: vec![1_500_000_000],
                        base_asset_num_queried_sources: 5,
                        base_asset_num_received_rates: 5,
                        quote_asset_num_queried_sources: 5,
                        quote_asset_num_received_rates: 5,
                        forex_timestamp: Some(1234),
                    },
            },
        );

        let result = store.get(SECONDS_PER_DAY / 2, SECONDS_PER_DAY, "EUR", USD);
        assert!(matches!(
            result,
            Ok(rate) if rate.rates == vec![800_000_000] && rate.base_asset_num_received_rates == 4,
        ));

        let result = store.get(SECONDS_PER_DAY, SECONDS_PER_DAY, "EUR", USD);
        assert!(matches!(
            result,
            Ok(rate) if rate.rates == vec![800_000_000] && rate.base_asset_num_received_rates == 4,
        ));

        let result = store.get(
            SECONDS_PER_DAY,
            SECONDS_PER_DAY + TIMEZONE_AOE_SHIFT_SECONDS,
            "EUR",
            USD,
        );
        assert!(matches!(
            result,
            Ok(rate) if rate.rates == vec![1_000_000_000] && rate.base_asset_num_received_rates == 5,
        ));

        let result = store.get(SECONDS_PER_DAY * 2, SECONDS_PER_DAY * 2, "EUR", USD);
        assert!(matches!(
            result,
            Ok(rate) if rate.rates == vec![1_000_000_000] && rate.base_asset_num_received_rates == 5,
        ));

        let result = store.get(
            SECONDS_PER_DAY * 2,
            SECONDS_PER_DAY * 2 + TIMEZONE_AOE_SHIFT_SECONDS,
            "EUR",
            USD,
        );
        assert!(matches!(
            result,
            Ok(rate) if rate.rates == vec![1_500_000_000] && rate.base_asset_num_received_rates == 5,
        ));

        let result = store.get(SECONDS_PER_DAY * 2, SECONDS_PER_DAY * 3, "EUR", USD);
        assert!(matches!(
            result,
            Ok(rate) if rate.rates == vec![1_500_000_000] && rate.base_asset_num_received_rates == 5,
        ));

        let result = store.get(
            SECONDS_PER_DAY * 3,
            SECONDS_PER_DAY * 3 + TIMEZONE_AOE_SHIFT_SECONDS,
            "EUR",
            USD,
        );
        assert!(matches!(
            result,
            Ok(rate) if rate.rates == vec![1_500_000_000] && rate.base_asset_num_received_rates == 5,
        ));
    }

    #[test]
    fn rate_store_get_same_asset() {
        let store = ForexRateStore::new();
        let result: Result<ExchangeRate, GetForexRateError> =
            store.get(1234, 1234, USD, USD).map(|v| v.into());
        assert!(matches!(result, Ok(forex_rate) if forex_rate.rate == RATE_UNIT));
        let result: Result<ExchangeRate, GetForexRateError> =
            store.get(1234, 1234, "CHF", "CHF").map(|v| v.into());
        assert!(matches!(result, Ok(forex_rate) if forex_rate.rate == RATE_UNIT));
    }

    /// Test that SDR and XDR rates are reported as the same asset under the symbol "xdr"
    #[test]
    fn collector_sdr_xdr() {
        let mut collector = OneDayRatesCollector {
            rates: HashMap::new(),
            timestamp: 1234,
            sources: HashSet::new(),
        };

        let rates = vec![
            ("SDR".to_string(), 1_000_000_000),
            ("XDR".to_string(), 700_000_000),
        ]
        .into_iter()
        .collect();
        collector.update("src1".to_string(), rates);

        let rates = vec![("SDR".to_string(), 1_100_000_000)]
            .into_iter()
            .collect();
        collector.update("src2".to_string(), rates);

        let rates = vec![
            ("SDR".to_string(), 1_050_000_000),
            ("XDR".to_string(), 900_000_000),
        ]
        .into_iter()
        .collect();
        collector.update("src3".to_string(), rates);

        let result: ExchangeRate = (&collector.get_rates_map()["XDR"]).clone().into();

        assert!(matches!(
            result,
            rate if rate.rate == RATE_UNIT && rate.metadata.base_asset_num_received_rates == 5,
        ))
    }

    /// Tests that the [ForexRatesCollector] computes and adds the correct CXDR rate if
    /// all EUR/USD, CNY/USD, JPY/USD, and GBP/USD rates are available.
    #[test]
    fn verify_compute_xdr_rate() {
        let mut map: HashMap<String, Vec<u64>> = HashMap::new();
        map.insert(
            "EUR".to_string(),
            vec![979_500_000, 981_500_000, 969_800_000],
        ); // median: 979_500_000
        map.insert("CNY".to_string(), vec![140_500_000, 148_900_000]); // median: 144_700_000
        map.insert(
            "JPY".to_string(),
            vec![6_900_000, 7_100_000, 6_800_000, 7_000_000],
        ); // median: 6_950_000
        map.insert(
            "GBP".to_string(),
            vec![1_121_200_000, 1_122_000_000, 1_120_900_000],
        ); // median: 1_121_200_000

        let collector = OneDayRatesCollector {
            rates: map,
            timestamp: 0,
            sources: HashSet::new(),
        };

        let rates_map = collector.get_rates_map();
        let cxdr_usd_rate: ExchangeRate = rates_map
            .get(COMPUTED_XDR_SYMBOL)
            .expect("A rate should be returned")
            .clone()
            .into();

        // The expected CXDR/USD rate is
        // 0.58252*1.0+0.38671*0.9795+1.0174*0.1447+11.9*0.00695+0.085946*1.1212
        // = 1.28758788

        // The expected variance is
        // EUR_XDR_WEIGHT^2*Var(EUR) + CNY_XDR_WEIGHT^2*Var(CNY)
        // + JPY_XDR_WEIGHT^2*Var(JPY) + GBP_XDR_WEIGHT^2*Var(GBP) or, equivalently
        // (EUR_XDR_WEIGHT*std_dev(EUR))^2 + (CNY_XDR_WEIGHT*std_dev(CNY))^2
        // + (JPY_XDR_WEIGHT*std_dev(JPY))^2 + (GBP_XDR_WEIGHT*std_dev(GBP))^2, which is
        // (0.386710*0.006258061)^2 + (1.0174*0.005939696)^2 + (11.9*0.000129099)^2 + (0.085946*0.000568624)^2
        // = 0.006688618.
        // The standard deviation is sqrt(0.000044738) = 0.00065.

        let _expected_rate = ExchangeRate {
            base_asset: Asset {
                symbol: "CXDR".to_string(),
                class: AssetClass::FiatCurrency,
            },
            quote_asset: Asset {
                symbol: USD.to_string(),
                class: AssetClass::FiatCurrency,
            },
            timestamp: 0,
            rate: 1287587880,
            metadata: ExchangeRateMetadata {
                decimals: DECIMALS,
                base_asset_num_queried_sources: FOREX_SOURCES.len(),
                base_asset_num_received_rates: 2,
                quote_asset_num_queried_sources: FOREX_SOURCES.len(),
                quote_asset_num_received_rates: 2,
                standard_deviation: 6688618,
                forex_timestamp: Some(0),
            },
        };

        assert_eq!(cxdr_usd_rate, _expected_rate);
    }

    /// Test transform_http_response_body to the correct set of bytes.
    #[test]
    fn encoding_transformed_http_response() {
        let forex = Forex::BankOfIsrael(BankOfIsrael);
        let body = r#"<?xml version="1.0" encoding="UTF-8"?><message:StructureSpecificData xmlns:ss="http://www.sdmx.org/resources/sdmxml/schemas/v2_1/data/structurespecific" xmlns:footer="http://www.sdmx.org/resources/sdmxml/schemas/v2_1/message/footer" xmlns:ns1="urn:sdmx:org.sdmx.infomodel.datastructure.Dataflow=BOI.STATISTICS:EXR(1.0):ObsLevelDim:TIME_PERIOD" xmlns:message="http://www.sdmx.org/resources/sdmxml/schemas/v2_1/message" xmlns:common="http://www.sdmx.org/resources/sdmxml/schemas/v2_1/common" xmlns:xsi="http://www.w3.org/2001/XMLSchema-instance" xsi:schemaLocation="http://www.sdmx.org/resources/sdmxml/schemas/v2_1/message https://registry.sdmx.org/schemas/v2_1/SDMXMessage.xsd urn:sdmx:org.sdmx.infomodel.datastructure.Dataflow=BOI.STATISTICS:EXR(1.0):ObsLevelDim:TIME_PERIOD https://edge.boi.gov.il/FusionEdgeServer/ws/public/sdmxapi/rest/schema/dataflow/BOI.STATISTICS/EXR/1.0?format=sdmx-2.1"><message:Header><message:ID>IDREF2dc58d97-5c53-4c52-a7e5-66b61efbc16c</message:ID><message:Test>false</message:Test><message:Prepared>2023-01-13T13:46:41Z</message:Prepared><message:Sender id="UNKNOWN"></message:Sender><message:Receiver id="guest"></message:Receiver><message:Structure structureID="BOI.STATISTICS_EXR_1_0" namespace="urn:sdmx:org.sdmx.infomodel.datastructure.Dataflow=BOI.STATISTICS:EXR(1.0):ObsLevelDim:TIME_PERIOD" dimensionAtObservation="TIME_PERIOD"><common:StructureUsage><Ref agencyID="BOI.STATISTICS" id="EXR" version="1.0"></Ref></common:StructureUsage></message:Structure><message:DataSetAction>Information</message:DataSetAction><message:Extracted>2023-01-13T13:46:41</message:Extracted><message:ReportingBegin>2023-01-05T00:00:00</message:ReportingBegin><message:ReportingEnd>2023-01-05T23:59:59</message:ReportingEnd></message:Header><message:DataSet ss:dataScope="DataStructure" xsi:type="ns1:DataSetType" ss:structureRef="BOI.STATISTICS_EXR_1_0"><Series SERIES_CODE="RER_EUR_ILS" FREQ="D" BASE_CURRENCY="EUR" COUNTER_CURRENCY="ILS" UNIT_MEASURE="ILS" DATA_TYPE="OF00" TIME_COLLECT="V" DATA_SOURCE="BOI_MRKT" UNIT_MULT="0" CONF_STATUS="F" PUB_WEBSITE="Y"><Obs TIME_PERIOD="2023-01-05" OBS_VALUE="3.7439"></Obs></Series><Series SERIES_CODE="RER_LBP_ILS" FREQ="D" BASE_CURRENCY="LBP" COUNTER_CURRENCY="ILS" UNIT_MEASURE="ILS" DATA_TYPE="OF00" TIME_COLLECT="V" DATA_SOURCE="BOI_MRKT" UNIT_MULT="1" CONF_STATUS="F" PUB_WEBSITE="Y"><Obs TIME_PERIOD="2023-01-05" OBS_VALUE="0.0233"></Obs></Series><Series SERIES_CODE="RER_JPY_ILS" FREQ="D" BASE_CURRENCY="JPY" COUNTER_CURRENCY="ILS" UNIT_MEASURE="ILS" DATA_TYPE="OF00" TIME_COLLECT="V" DATA_SOURCE="BOI_MRKT" UNIT_MULT="2" CONF_STATUS="F" PUB_WEBSITE="Y"><Obs TIME_PERIOD="2023-01-05" OBS_VALUE="2.6603"></Obs></Series><Series SERIES_CODE="RER_EGP_ILS" FREQ="D" BASE_CURRENCY="EGP" COUNTER_CURRENCY="ILS" UNIT_MEASURE="ILS" DATA_TYPE="OF00" TIME_COLLECT="V" DATA_SOURCE="BOI_MRKT" UNIT_MULT="0" CONF_STATUS="F" PUB_WEBSITE="Y"><Obs TIME_PERIOD="2023-01-05" OBS_VALUE="0.1296"></Obs></Series><Series SERIES_CODE="RER_USD_ILS" FREQ="D" BASE_CURRENCY="USD" COUNTER_CURRENCY="ILS" UNIT_MEASURE="ILS" DATA_TYPE="OF00" TIME_COLLECT="V" DATA_SOURCE="BOI_MRKT" UNIT_MULT="0" CONF_STATUS="F" PUB_WEBSITE="Y"><Obs TIME_PERIOD="2023-01-05" OBS_VALUE="3.529"></Obs></Series><Series SERIES_CODE="RER_JOD_ILS" FREQ="D" BASE_CURRENCY="JOD" COUNTER_CURRENCY="ILS" UNIT_MEASURE="ILS" DATA_TYPE="OF00" TIME_COLLECT="V" DATA_SOURCE="BOI_MRKT" UNIT_MULT="0" CONF_STATUS="F" PUB_WEBSITE="Y"><Obs TIME_PERIOD="2023-01-05" OBS_VALUE="4.9711"></Obs></Series><Series SERIES_CODE="RER_DKK_ILS" FREQ="D" BASE_CURRENCY="DKK" COUNTER_CURRENCY="ILS" UNIT_MEASURE="ILS" DATA_TYPE="OF00" TIME_COLLECT="V" DATA_SOURCE="BOI_MRKT" UNIT_MULT="0" CONF_STATUS="F" PUB_WEBSITE="Y"><Obs TIME_PERIOD="2023-01-05" OBS_VALUE="0.5034"></Obs></Series><Series SERIES_CODE="RER_CHF_ILS" FREQ="D" BASE_CURRENCY="CHF" COUNTER_CURRENCY="ILS" UNIT_MEASURE="ILS" DATA_TYPE="OF00" TIME_COLLECT="V" DATA_SOURCE="BOI_MRKT" UNIT_MULT="0" CONF_STATUS="F" PUB_WEBSITE="Y"><Obs TIME_PERIOD="2023-01-05" OBS_VALUE="3.8049"></Obs></Series><Series SERIES_CODE="RER_NOK_ILS" FREQ="D" BASE_CURRENCY="NOK" COUNTER_CURRENCY="ILS" UNIT_MEASURE="ILS" DATA_TYPE="OF00" TIME_COLLECT="V" DATA_SOURCE="BOI_MRKT" UNIT_MULT="0" CONF_STATUS="F" PUB_WEBSITE="Y"><Obs TIME_PERIOD="2023-01-05" OBS_VALUE="0.3497"></Obs></Series><Series SERIES_CODE="RER_CAD_ILS" FREQ="D" BASE_CURRENCY="CAD" COUNTER_CURRENCY="ILS" UNIT_MEASURE="ILS" DATA_TYPE="OF00" TIME_COLLECT="V" DATA_SOURCE="BOI_MRKT" UNIT_MULT="0" CONF_STATUS="F" PUB_WEBSITE="Y"><Obs TIME_PERIOD="2023-01-05" OBS_VALUE="2.6131"></Obs></Series><Series SERIES_CODE="RER_GBP_ILS" FREQ="D" BASE_CURRENCY="GBP" COUNTER_CURRENCY="ILS" UNIT_MEASURE="ILS" DATA_TYPE="OF00" TIME_COLLECT="V" DATA_SOURCE="BOI_MRKT" UNIT_MULT="0" CONF_STATUS="F" PUB_WEBSITE="Y"><Obs TIME_PERIOD="2023-01-05" OBS_VALUE="4.2376"></Obs></Series><Series SERIES_CODE="RER_ZAR_ILS" FREQ="D" BASE_CURRENCY="ZAR" COUNTER_CURRENCY="ILS" UNIT_MEASURE="ILS" DATA_TYPE="OF00" TIME_COLLECT="V" DATA_SOURCE="BOI_MRKT" UNIT_MULT="0" CONF_STATUS="F" PUB_WEBSITE="Y"><Obs TIME_PERIOD="2023-01-05" OBS_VALUE="0.2068"></Obs></Series><Series SERIES_CODE="RER_AUD_ILS" FREQ="D" BASE_CURRENCY="AUD" COUNTER_CURRENCY="ILS" UNIT_MEASURE="ILS" DATA_TYPE="OF00" TIME_COLLECT="V" DATA_SOURCE="BOI_MRKT" UNIT_MULT="0" CONF_STATUS="F" PUB_WEBSITE="Y"><Obs TIME_PERIOD="2023-01-05" OBS_VALUE="2.4107"></Obs></Series><Series SERIES_CODE="RER_SEK_ILS" FREQ="D" BASE_CURRENCY="SEK" COUNTER_CURRENCY="ILS" UNIT_MEASURE="ILS" DATA_TYPE="OF00" TIME_COLLECT="V" DATA_SOURCE="BOI_MRKT" UNIT_MULT="0" CONF_STATUS="F" PUB_WEBSITE="Y"><Obs TIME_PERIOD="2023-01-05" OBS_VALUE="0.3349"></Obs></Series></message:DataSet></message:StructureSpecificData>"#.as_bytes();
        let context_bytes = forex
            .encode_context(&ForexContextArgs {
                timestamp: 1672876800,
            })
            .expect("should be able to encode");
        let context =
            Forex::decode_context(&context_bytes).expect("should be able to decode bytes");
        let bytes = forex
            .transform_http_response_body(body, &context.payload)
            .expect("should be able to transform the body");
        let result = Forex::decode_response(&bytes);

        assert!(matches!(result, Ok(map) if map["EUR"] == 1_060_895_437));
    }

    /// Test that response decoding works correctly.
    #[test]
    fn decode_transformed_http_response() {
        let hex_string = "4449444c026d016c0200710178010001034555520100000000000000";
        let bytes = hex::decode(hex_string).expect("should be able to decode");
        let result = Forex::decode_response(&bytes);
        assert!(matches!(result, Ok(map) if map["EUR"] == 1));
    }

    /// This function tests that the [ForexRateStore] can return the amount of bytes it has
    /// allocated over time.
    #[test]
    fn forex_rate_store_can_return_the_number_of_bytes_allocated_to_it() {
        let mut store = ForexRateStore::new();

        store.put(
            0,
            hashmap! {
                "EUR".to_string() => QueriedExchangeRate {
                    base_asset: Asset {
                        symbol: "EUR".to_string(),
                        class: AssetClass::FiatCurrency,
                    },
                    quote_asset: Asset {
                        symbol: USD.to_string(),
                        class: AssetClass::FiatCurrency,
                    },
                    timestamp: 1234,
                    rates: vec![10_000],
                    base_asset_num_queried_sources: 5,
                    base_asset_num_received_rates: 5,
                    quote_asset_num_queried_sources: 5,
                    quote_asset_num_received_rates: 5,
                    forex_timestamp: Some(1234),
                }
            },
        );

        assert_eq!(store.allocated_bytes(), 273);
    }

    /// This function tests the "go back" mechanism where, when there are no rates for a requested timestamp, we may go back up to [MAX_DAYS_TO_GO_BACK] days.
    #[test]
    fn forex_go_back_days() {
        let mut store = ForexRateStore::new();

        let timestamp = 1661990400; // Corresponds to 2022-09-01
        let queried_timestamp = timestamp + SECONDS_PER_DAY * MAX_DAYS_TO_GO_BACK;

        store.put(
            timestamp,
            hashmap! {
                "EUR".to_string() => QueriedExchangeRate {
                    base_asset: Asset {
                        symbol: "EUR".to_string(),
                        class: AssetClass::FiatCurrency,
                    },
                    quote_asset: Asset {
                        symbol: USD.to_string(),
                        class: AssetClass::FiatCurrency,
                    },
                    timestamp,
                    rates: vec![10_000],
                    base_asset_num_queried_sources: 5,
                    base_asset_num_received_rates: 5,
                    quote_asset_num_queried_sources: 5,
                    quote_asset_num_received_rates: 5,
                    forex_timestamp: Some(timestamp),
                }
            },
        );

        // Assert that we can retrieve rates up to [MAX_DAYS_TO_GO_BACK] days back.
        assert_eq!(
            store
                .get(queried_timestamp, queried_timestamp, "EUR", USD)
                .unwrap()
                .forex_timestamp
                .unwrap(),
            timestamp
        );
        // But also that we cannot retrieve rates for more than that.
        let queried_timestamp = queried_timestamp + SECONDS_PER_DAY + SECONDS_PER_DAY / 2;
        assert!(matches!(
            store.get(queried_timestamp, queried_timestamp, "EUR", USD),
            Err(GetForexRateError::InvalidTimestamp(_queried_timestamp))
        ));
    }

    /// This function tests that the forex sources can report the max response bytes needed to make a successful HTTP outcall.
    #[test]
    fn forex_max_response_bytes() {
        let forex = Forex::MonetaryAuthorityOfSingapore(MonetaryAuthorityOfSingapore);
        assert_eq!(forex.max_response_bytes(), 3 * ONE_KIB);
        let forex = Forex::CentralBankOfMyanmar(CentralBankOfMyanmar);
        assert_eq!(forex.max_response_bytes(), 3 * ONE_KIB);
        let forex = Forex::CentralBankOfBosniaHerzegovina(CentralBankOfBosniaHerzegovina);
        assert_eq!(forex.max_response_bytes(), 30 * ONE_KIB);
        let forex = Forex::BankOfIsrael(BankOfIsrael);
        assert_eq!(forex.max_response_bytes(), 10 * ONE_KIB);
        let forex = Forex::EuropeanCentralBank(EuropeanCentralBank);
        assert_eq!(forex.max_response_bytes(), 3 * ONE_KIB);
        let forex = Forex::BankOfCanada(BankOfCanada);
        assert_eq!(forex.max_response_bytes(), 10 * ONE_KIB);
        let forex = Forex::CentralBankOfUzbekistan(CentralBankOfUzbekistan);
        assert_eq!(forex.max_response_bytes(), 30 * ONE_KIB);
    }

    #[test]
    #[cfg(not(feature = "ipv4-support"))]
    fn is_available() {
        let available_forex_sources_count =
            FOREX_SOURCES.iter().filter(|e| e.is_available()).count();
        assert_eq!(available_forex_sources_count, 4);
    }

    #[test]
    #[cfg(feature = "ipv4-support")]
    fn is_available_ipv4() {
        let available_forex_sources_count =
            FOREX_SOURCES.iter().filter(|e| e.is_available()).count();
        assert_eq!(available_forex_sources_count, 7);
    }
}<|MERGE_RESOLUTION|>--- conflicted
+++ resolved
@@ -279,22 +279,14 @@
         // Normalize timestamp to the beginning of the day.
         let mut timestamp = (requested_timestamp / SECONDS_PER_DAY) * SECONDS_PER_DAY;
 
-<<<<<<< HEAD
         // If today's date is requested, and the day is not over anywhere on Earth, use yesterday's date
         // Get the normalized timestamp for yesterday.
-        if timestamp.saturating_add(TIMEZONE_AOE_SHIFT_SECONDS) > current_timestamp {
-            timestamp = timestamp.saturating_sub(SECONDS_PER_DAY);
-=======
         if !cfg!(feature = "disable-forex-timezone-offset") {
             // If today's date is requested, and the day is not over anywhere on Earth, use yesterday's date
             // Get the normalized timestamp for yesterday.
-            let yesterday = (current_timestamp as i64 + TIMEZONE_AOE_SHIFT_SECONDS) as u64
-                / SECONDS_PER_DAY
-                * SECONDS_PER_DAY;
-            if timestamp > SECONDS_PER_DAY && yesterday == timestamp {
-                timestamp -= SECONDS_PER_DAY;
-            }
->>>>>>> 71f5c95a
+            if timestamp.saturating_add(TIMEZONE_AOE_SHIFT_SECONDS) > current_timestamp {
+                timestamp = timestamp.saturating_sub(SECONDS_PER_DAY);
+            }
         }
 
         let base_asset = base_asset.to_uppercase();
