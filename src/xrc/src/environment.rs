--- conflicted
+++ resolved
@@ -49,17 +49,12 @@
 
     /// Checks if enough cycles have been sent as defined by [XRC_REQUEST_CYCLES_COST].
     /// If there are enough cycles, accept the cycles up to the [XRC_REQUEST_CYCLES_COST].
-<<<<<<< HEAD
     fn charge_cycles(
         &self,
         outbound_rates_needed: usize,
         rate_limited: bool,
     ) -> Result<(), ChargeCyclesError> {
-        if self.cycles_available() < XRC_REQUEST_CYCLES_COST {
-=======
-    fn charge_cycles(&self, outbound_rates_needed: usize) -> Result<(), ChargeCyclesError> {
         if !self.has_enough_cycles() {
->>>>>>> 0bc5b636
             return Err(ChargeCyclesError::NotEnoughCycles);
         }
 
