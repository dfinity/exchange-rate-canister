--- conflicted
+++ resolved
@@ -2,7 +2,7 @@
     call_exchange,
     candid::{Asset, AssetClass, ExchangeRateError, GetExchangeRateRequest, GetExchangeRateResult},
     utils, with_cache_mut, CallExchangeArgs, CallExchangeError, Exchange, QueriedExchangeRate,
-    CACHE_RETENTION_PERIOD_SEC, DAI, EXCHANGES, USDC, USDT,
+    CACHE_RETENTION_PERIOD_SEC, DAI, EXCHANGES, STABLECOIN_CACHE_RETENTION_PERIOD_SEC, USDC, USDT,
 };
 use futures::future::join_all;
 use ic_cdk::export::Principal;
@@ -120,11 +120,7 @@
             let base_rate = get_cryptocurrency_usdt_rate(base_asset, timestamp).await?;
             with_cache_mut(|mut cache| {
                 cache
-<<<<<<< HEAD
-                    .insert(base_rate.clone(), time, CACHE_RETENTION_PERIOD_SEC)
-=======
-                    .insert(base_rate.clone(), time)
->>>>>>> 01e3181a
+                    .insert(base_rate.clone(), time, time + CACHE_RETENTION_PERIOD_SEC)
                     .expect("Inserting into cache should work.");
             });
             base_rate
@@ -137,11 +133,7 @@
             let quote_rate = get_cryptocurrency_usdt_rate(quote_asset, timestamp).await?;
             with_cache_mut(|mut cache| {
                 cache
-<<<<<<< HEAD
-                    .insert(quote_rate.clone(), time, CACHE_RETENTION_PERIOD_SEC)
-=======
-                    .insert(quote_rate.clone(), time)
->>>>>>> 01e3181a
+                    .insert(quote_rate.clone(), time, time + CACHE_RETENTION_PERIOD_SEC)
                     .expect("Inserting into cache should work.");
             });
             quote_rate
@@ -206,7 +198,11 @@
         stablecoin_rates.push(rate.clone());
         with_cache_mut(|mut cache| {
             cache
-                .insert(rate.clone(), time)
+                .insert(
+                    rate.clone(),
+                    time,
+                    time + STABLECOIN_CACHE_RETENTION_PERIOD_SEC,
+                )
                 .expect("Inserting into the cache should work");
         });
     }
