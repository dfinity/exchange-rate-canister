--- conflicted
+++ resolved
@@ -34,16 +34,13 @@
     ($($name:ident),*) => {
         /// This enum contains all of the known exchanges used by the `xrc` canister.
         pub enum Exchange {
-            /// A variant representing an exchange with the given name.
-            $($name($name),)*
-        }
-
-<<<<<<< HEAD
-        pub $(struct $name;)*
-=======
-
-        $(pub(crate) struct $name;)*
->>>>>>> 31e51406
+            $(
+                /// A variant representing an exchange with the given name.
+                $name($name),
+            )*
+        }
+
+        $(pub struct $name;)*
 
         impl core::fmt::Display for Exchange {
             fn fmt(&self, f: &mut std::fmt::Formatter<'_>) -> std::fmt::Result {
@@ -139,11 +136,7 @@
             .replace(QUOTE_ASSET, &self.format_asset(quote_asset))
             .replace(
                 START_TIME,
-<<<<<<< HEAD
-                &self.format_timestamp(timestamp.saturating_sub(REQUEST_TIME_INTERVAL_SECONDS)),
-=======
-                &self.format_start_time(timestamp - REQUEST_TIME_INTERVAL_SECONDS),
->>>>>>> 31e51406
+                &self.format_start_time(timestamp.saturating_sub(REQUEST_TIME_INTERVAL_SECONDS)),
             )
             .replace(END_TIME, &self.format_end_time(timestamp))
     }
