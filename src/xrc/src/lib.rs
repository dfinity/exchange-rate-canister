--- conflicted
+++ resolved
@@ -21,16 +21,11 @@
 mod rate_limiting;
 mod utils;
 
-<<<<<<< HEAD
 use ::candid::{CandidType, Deserialize};
-use ic_cdk::export::candid::Principal;
-=======
 use ic_cdk::{
     api::management_canister::http_request::{HttpResponse, TransformArgs},
     export::candid::Principal,
 };
->>>>>>> 1a753083
-
 use crate::{
     candid::{Asset, ExchangeRate, ExchangeRateMetadata},
     forex::ForexRateStore,
