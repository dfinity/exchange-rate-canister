--- conflicted
+++ resolved
@@ -41,11 +41,7 @@
                 }
             }
 
-<<<<<<< HEAD
-            /// This method routes the the response's body to the correct exchange's
-=======
             /// This method routes the response's body and the timestamp to the correct exchange's
->>>>>>> 6076dccc
             /// [IsExchange::extract_rate].
             pub fn extract_rate(&self, bytes: &[u8]) -> Result<u64, ExtractError> {
                 match self {
@@ -235,8 +231,6 @@
         // Convert seconds to milliseconds and add 1 millisecond.
         timestamp.saturating_mul(1000).saturating_add(1).to_string()
     }
-<<<<<<< HEAD
-=======
 
     fn format_timestamp(&self, timestamp: u64) -> String {
         // Convert seconds to milliseconds.
@@ -246,7 +240,6 @@
     fn supports_ipv6(&self) -> bool {
         true
     }
->>>>>>> 6076dccc
 }
 
 #[cfg(test)]
