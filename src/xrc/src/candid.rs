--- conflicted
+++ resolved
@@ -1,11 +1,6 @@
 use ic_cdk::export::candid::{CandidType, Deserialize};
 
-/// The enum defining the asset classes.
-<<<<<<< HEAD
 #[derive(CandidType, Clone, Debug, Deserialize)]
-=======
-#[derive(CandidType, Debug, Deserialize)]
->>>>>>> 91915215
 pub enum AssetClass {
     /// The cryptocurrency asset class.
     Cryptocurrency,
@@ -13,12 +8,7 @@
     FiatCurrency,
 }
 
-/// The struct capturing the symbol/code and class of an asset.
-<<<<<<< HEAD
 #[derive(CandidType, Clone, Debug, Deserialize)]
-=======
-#[derive(CandidType, Debug, Deserialize)]
->>>>>>> 91915215
 pub struct Asset {
     /// The symbol/code of the asset.
     pub symbol: String,
@@ -40,11 +30,7 @@
 }
 
 /// Metadata information to give background on how the rate was determined.
-<<<<<<< HEAD
 #[derive(CandidType, Clone, Debug, Deserialize)]
-=======
-#[derive(CandidType, Debug, Deserialize)]
->>>>>>> 91915215
 pub struct ExchangeRateMetadata {
     /// The number of exchanges queried to determine the results.
     pub number_of_queried_sources: u64,
@@ -56,11 +42,7 @@
 
 /// When a rate is determined, this struct is used to present the information
 /// to the user.
-<<<<<<< HEAD
 #[derive(CandidType, Clone, Debug, Deserialize)]
-=======
-#[derive(CandidType, Debug, Deserialize)]
->>>>>>> 91915215
 pub struct ExchangeRate {
     /// The base asset.
     pub base_asset: Asset,
