use chrono::naive::NaiveDateTime;
use ic_cdk::export::candid::{CandidType, Deserialize};
use jaq_core::Val;
use std::cmp::min;
use std::str::FromStr;
use std::{collections::HashMap, convert::TryInto};

use crate::ExtractError;
use crate::{jq, median};

/// The IMF SDR weights used to compute the XDR rate.
pub(crate) const USD_XDR_WEIGHT_PER_MILLION: u64 = 582_520;
pub(crate) const EUR_XDR_WEIGHT_PER_MILLION: u64 = 386_710;
pub(crate) const CNY_XDR_WEIGHT_PER_MILLION: u64 = 1_017_400;
pub(crate) const JPY_XDR_WEIGHT_PER_MILLION: u64 = 11_900_000;
pub(crate) const GBP_XDR_WEIGHT_PER_MILLION: u64 = 85_946;

/// The CMC uses a computed XDR (CXDR) rate based on the IMF SDR weights.
pub(crate) const COMPUTED_XDR_SYMBOL: &str = "cxdr";

/// A forex rate representation, includes the rate and the number of sources used to compute it.
#[derive(CandidType, Deserialize, Clone, Copy, Debug)]
pub struct ForexRate {
    pub rate: u64,
    pub num_sources: u64,
}

/// A map of multiple forex rates. The key is the forex symbol and the value is the corresponding rate.
pub type ForexRateMap = HashMap<String, ForexRate>;

/// The forex rate storage struct. Stores a map of <timestamp, [ForexRateMap]>.
#[allow(dead_code)]
#[derive(CandidType, Deserialize, Clone, Debug)]
pub struct ForexRateStore {
    rates: HashMap<u64, ForexRateMap>,
}

/// A forex rate collector. Allows the collection of multiple rates from different sources, and outputs the
/// aggregated [ForexRateMap] to be stored.
#[allow(dead_code)]
#[derive(Clone, Debug)]
struct ForexRatesCollector {
    rates: HashMap<String, Vec<ForexRate>>,
    timestamp: u64,
}

const SECONDS_PER_DAY: u64 = 60 * 60 * 24;

/// This macro generates the necessary boilerplate when adding a forex data source to this module.
macro_rules! forex {
    ($($name:ident),*) => {
        /// Enum that contains all of the possible forex sources.
        pub enum Forex {
            $(
                #[allow(missing_docs)]
                #[allow(dead_code)]
                $name($name),
            )*
        }

        $(pub struct $name;)*

        impl core::fmt::Display for Forex {
            fn fmt(&self, f: &mut std::fmt::Formatter<'_>) -> std::fmt::Result {
                match self {
                    $(Forex::$name(_) => write!(f, stringify!($name))),*,
                }
            }
        }

        /// Contains all of the known forex sources that can be found in the
        /// [Forex] enum.
        #[allow(dead_code)]
        pub const FOREX_SOURCES: &'static [Forex] = &[
            $(Forex::$name($name)),*
        ];


        /// Implements the core functionality of the generated `Forex` enum.
        impl Forex {

            /// This method routes the request to the correct forex's [IsForex::get_url] method.
            #[allow(dead_code)]
            pub fn get_url(&self, timestamp: u64) -> String {
                match self {
                    $(Forex::$name(forex) => forex.get_url(timestamp)),*,
                }
            }

            /// This method routes the response's body and the timestamp to the correct forex's
            /// [IsForex::extract_rate].
            #[allow(dead_code)]
            pub fn extract_rate(&self, bytes: &[u8], timestamp: u64) -> Result<ForexRateMap, ExtractError> {
                match self {
                    $(Forex::$name(forex) => forex.extract_rate(bytes, timestamp)),*,
                }
            }
        }
    }

}

forex! { MonetaryAuthorityOfSingapore, CentralBankOfMyanmar, CentralBankOfBosniaHerzegovina, BankOfIsrael, EuropeanCentralBank }

#[derive(Debug, Clone)]
pub enum GetForexRateError {
    InvalidTimestamp(u64),
    CouldNotFindBaseAsset(u64, String),
    CouldNotFindQuoteAsset(u64, String),
<<<<<<< HEAD
    CouldNotFindBaseOrQuoteAsset(u64, String, String),
=======
    CouldNotFindAssets(u64, String, String),
>>>>>>> 8b18d226
}

impl core::fmt::Display for GetForexRateError {
    fn fmt(&self, f: &mut std::fmt::Formatter<'_>) -> std::fmt::Result {
        match self {
            GetForexRateError::InvalidTimestamp(timestamp) => {
                write!(f, "No forex rates found for date {}", timestamp)
            }
            GetForexRateError::CouldNotFindBaseAsset(timestamp, asset)
            | GetForexRateError::CouldNotFindQuoteAsset(timestamp, asset) => {
                write!(f, "No rate found for {} for date {}", asset, timestamp)
            }
<<<<<<< HEAD
            GetForexRateError::CouldNotFindBaseOrQuoteAsset(timestamp, base_asset, quote_asset) => {
=======
            GetForexRateError::CouldNotFindAssets(timestamp, base_asset, quote_asset) => {
>>>>>>> 8b18d226
                write!(
                    f,
                    "No forex rate for {} or {} for date {}",
                    base_asset, quote_asset, timestamp
                )
            }
        }
    }
}

#[allow(dead_code)]
impl ForexRateStore {
    pub fn new() -> Self {
        Self {
            rates: HashMap::new(),
        }
    }

    /// Returns the exchange rate for the given two forex assets and a given timestamp, or None if a rate cannot be found.
    pub fn get(
        &self,
        timestamp: u64,
        base_asset: &str,
        quote_asset: &str,
    ) -> Result<ForexRate, GetForexRateError> {
<<<<<<< HEAD
        let base_asset = base_asset.to_lowercase();
        let quote_asset = quote_asset.to_lowercase();
        if base_asset == quote_asset {
            return Ok(ForexRate {
                rate: 10_000,
                num_sources: 0,
            });
        }

        if let Some(rates_for_timestamp) = self.rates.get(&timestamp) {
            let base = rates_for_timestamp.get(&base_asset);
            let quote = rates_for_timestamp.get(&quote_asset);
=======
        if let Some(rates_for_timestamp) = self.rates.get(&timestamp) {
            let base = rates_for_timestamp.get(&base_asset.to_lowercase());
            let quote = rates_for_timestamp.get(&quote_asset.to_lowercase());
>>>>>>> 8b18d226

            match (base, quote) {
                (Some(base_rate), Some(quote_rate)) => Ok(ForexRate {
                    rate: (10_000 * base_rate.rate) / quote_rate.rate,
                    num_sources: std::cmp::min(base_rate.num_sources, quote_rate.num_sources),
                }),
                (Some(base_rate), None) => {
                    // If the quote asset is USD, it should not be present in the map and the base rate already uses USD as the quote asset.
                    if quote_asset == "usd" {
                        Ok(*base_rate)
                    } else {
                        Err(GetForexRateError::CouldNotFindQuoteAsset(
                            timestamp,
                            quote_asset.to_string(),
                        ))
                    }
                }
                (None, Some(_)) => Err(GetForexRateError::CouldNotFindBaseAsset(
                    timestamp,
                    base_asset.to_string(),
                )),
                (None, None) => {
                    if quote_asset == "usd" {
                        Err(GetForexRateError::CouldNotFindBaseAsset(
                            timestamp,
                            base_asset.to_string(),
                        ))
                    } else {
<<<<<<< HEAD
                        Err(GetForexRateError::CouldNotFindBaseOrQuoteAsset(
=======
                        Err(GetForexRateError::CouldNotFindAssets(
>>>>>>> 8b18d226
                            timestamp,
                            base_asset.to_string(),
                            quote_asset.to_string(),
                        ))
                    }
                }
            }
        } else {
            Err(GetForexRateError::InvalidTimestamp(timestamp))
        }
    }

    /// Puts or updates rates for a given timestamp. If rates already exist for the given timestamp, only rates for which a new rate with higher number of sources are replaced.
    pub fn put(&mut self, timestamp: u64, rates: ForexRateMap) {
        if let Some(ratesmap) = self.rates.get_mut(&timestamp) {
            // Update only the rates where the number of sources is higher.
            rates.into_iter().for_each(|(symbol, rate)| {
                // We should never insert rates for USD.
                if symbol != "usd" {
                    ratesmap
                        .entry(symbol)
                        .and_modify(|v| {
                            if v.num_sources < rate.num_sources {
                                *v = rate
                            }
                        })
                        .or_insert(rate);
                }
            });
        } else {
            // Insert the new rates.
            self.rates.insert(timestamp, rates);
        }
    }
}

#[allow(dead_code)]
impl ForexRatesCollector {
    /// Updates the collected rates with a new set of rates. The provided timestamp must match the collector's existing timestamp. The function returns true if the collector has been updated, or false if the timestamps did not match.
    fn update(&mut self, timestamp: u64, rates: ForexRateMap) -> bool {
        if timestamp != self.timestamp {
            false
        } else {
            rates.into_iter().for_each(|(symbol, rate)| {
                self.rates
                    .entry(if symbol == "sdr" {
                        "xdr".to_string()
                    } else {
                        symbol
                    })
                    .and_modify(|v| v.push(rate))
                    .or_insert_with(|| vec![rate]);
            });
            true
        }
    }

    /// Extracts the up-to-date median rates based on all existing rates.
    fn get_rates_map(&self) -> ForexRateMap {
        let mut rates: ForexRateMap = self
            .rates
            .iter()
            .map(|(k, v)| {
                (
                    k.to_string(),
                    ForexRate {
                        rate: crate::utils::median(
                            v.iter().map(|r| r.rate).collect::<Vec<u64>>().as_slice(),
                        ),
                        num_sources: v.len() as u64,
                    },
                )
            })
            .collect();
        if let Some(rate) = self.get_computed_xdr_rate() {
            rates.insert(COMPUTED_XDR_SYMBOL.to_string(), rate);
        }
        rates
    }

    /// Computes and returns the XDR/USD rate based on the weights specified by the IMF.
    fn get_computed_xdr_rate(&self) -> Option<ForexRate> {
        let eur_rates_option = self.rates.get("eur");
        let cny_rates_option = self.rates.get("cny");
        let jpy_rates_option = self.rates.get("jpy");
        let gbp_rates_option = self.rates.get("gbp");
        if let (Some(eur_rates), Some(cny_rates), Some(jpy_rates), Some(gbp_rates)) = (
            eur_rates_option,
            cny_rates_option,
            jpy_rates_option,
            gbp_rates_option,
        ) {
            let eur_rate = median(
                &eur_rates
                    .iter()
                    .map(|forex_rate| forex_rate.rate)
                    .collect::<Vec<u64>>(),
            );
            let cny_rate = median(
                &cny_rates
                    .iter()
                    .map(|forex_rate| forex_rate.rate)
                    .collect::<Vec<u64>>(),
            );
            let jpy_rate = median(
                &jpy_rates
                    .iter()
                    .map(|forex_rate| forex_rate.rate)
                    .collect::<Vec<u64>>(),
            );
            let gbp_rate = median(
                &gbp_rates
                    .iter()
                    .map(|forex_rate| forex_rate.rate)
                    .collect::<Vec<u64>>(),
            );

            // The factor 10_000 is the scaled USD/USD rate, i.e., the rate 1.00 permyriad.
            let xdr_rate = (USD_XDR_WEIGHT_PER_MILLION * 10_000
                + EUR_XDR_WEIGHT_PER_MILLION * eur_rate
                + CNY_XDR_WEIGHT_PER_MILLION * cny_rate
                + JPY_XDR_WEIGHT_PER_MILLION * jpy_rate
                + GBP_XDR_WEIGHT_PER_MILLION * gbp_rate)
                / 1_000_000;
            let xdr_num_sources = min(
                min(min(eur_rates.len(), cny_rates.len()), jpy_rates.len()),
                gbp_rates.len(),
            );

            Some(ForexRate {
                rate: xdr_rate as u64,
                num_sources: xdr_num_sources as u64,
            })
        } else {
            None
        }
    }

    /// Returns the timestamp corresponding to this collector.
    fn get_timestamp(&self) -> u64 {
        self.timestamp
    }
}

/// The base URL may contain the following placeholders:
/// `DATE`: This string must be replaced with the timestamp string as provided by `format_timestamp`.
const DATE: &str = "DATE";

/// This trait is use to provide the basic methods needed for a forex data source.
trait IsForex {
    /// The base URL template that is provided to [IsForex::get_url].
    fn get_base_url(&self) -> &str;

    /// Provides the ability to format the timestamp as a string. Default implementation is
    /// to simply return the provided timestamp as a string.
    fn format_timestamp(&self, timestamp: u64) -> String {
        timestamp.to_string()
    }

    /// A default implementation to generate a URL based on the given parameters.
    /// The method takes the base URL for the forex and replaces the following
    /// placeholders:
    /// * [DATE]
    fn get_url(&self, timestamp: u64) -> String {
        let timestamp = (timestamp / SECONDS_PER_DAY) * SECONDS_PER_DAY;
        self.get_base_url()
            .replace(DATE, &self.format_timestamp(timestamp))
    }

    /// A default implementation to extract the rate from the response's body
    /// using the base filter and [jq::extract].
    fn extract_rate(&self, bytes: &[u8], timestamp: u64) -> Result<ForexRateMap, ExtractError>;

    /// A utility function that receives a set of rates relative to some quote asset, and returns a set of rates relative to USD as the quote asset
    fn normalize_to_usd(&self, values: &ForexRateMap) -> Result<ForexRateMap, ExtractError> {
        match values.get("usd") {
            Some(usd_value) => Ok(values
                .iter()
                .map(|(symbol, value)| {
                    (
                        symbol.to_string(),
                        ForexRate {
                            rate: (10_000 * value.rate) / usd_value.rate,
                            num_sources: value.num_sources,
                        },
                    )
                })
                .collect()),
            None => Err(ExtractError::RateNotFound {
                filter: "No USD rate".to_string(),
            }),
        }
    }

    /// Indicates if the exchange supports IPv6.
    fn supports_ipv6(&self) -> bool {
        false
    }
}

/// Monetary Authority Of Singapore
impl IsForex for MonetaryAuthorityOfSingapore {
    fn format_timestamp(&self, timestamp: u64) -> String {
        format!(
            "{}",
            NaiveDateTime::from_timestamp(timestamp.try_into().unwrap_or(0), 0).format("%Y-%m-%d")
        )
    }

    fn extract_rate(&self, bytes: &[u8], timestamp: u64) -> Result<ForexRateMap, ExtractError> {
        let timestamp = (timestamp / SECONDS_PER_DAY) * SECONDS_PER_DAY;

        let filter = ".result.records[0]";
        let values = jq::extract(bytes, filter)?;
        match values {
            Val::Obj(obj) => {
                let mut extracted_timestamp = 0;
                let mut values = obj
                    .iter()
                    .filter_map(|(key, value)| {
                        match value {
                            Val::Str(s) => {
                                if key.to_string() == "end_of_day" {
                                    // The end_of_day entry tells us the date these rates were reported for
                                    extracted_timestamp = NaiveDateTime::parse_from_str(
                                        &(s.to_string() + " 00:00:00"),
                                        "%Y-%m-%d %H:%M:%S",
                                    )
                                    .unwrap_or_else(|_| NaiveDateTime::from_timestamp(0, 0))
                                    .timestamp()
                                        as u64;
                                    None
                                } else if !key.to_string().contains("_sgd") {
                                    // There are some other entries that do not contain _sgd or end_of_day and we do not care about them
                                    None
                                } else {
                                    match f64::from_str(&s.to_string()) {
                                        Ok(rate) => {
                                            let symbol_opt = key.split('_').next();
                                            match symbol_opt {
                                                Some(symbol) => {
                                                    if key.to_string().ends_with("_100") {
                                                        Some((
                                                            symbol.to_string(),
                                                            ForexRate {
                                                                rate: (rate * 100.0) as u64,
                                                                num_sources: 1,
                                                            },
                                                        ))
                                                    } else {
                                                        Some((
                                                            symbol.to_string(),
                                                            ForexRate {
                                                                rate: (rate * 10_000.0) as u64,
                                                                num_sources: 1,
                                                            },
                                                        ))
                                                    }
                                                }
                                                _ => None,
                                            }
                                        }
                                        _ => None,
                                    }
                                }
                            }
                            _ => None,
                        }
                    })
                    .collect::<ForexRateMap>();
                values.insert(
                    "sgd".to_string(),
                    ForexRate {
                        rate: 10_000,
                        num_sources: 1,
                    },
                );
                if extracted_timestamp == timestamp {
                    self.normalize_to_usd(&values)
                } else {
                    Err(ExtractError::RateNotFound {
                        filter: "Invalid timestamp".to_string(),
                    })
                }
            }
            _ => Err(ExtractError::JsonDeserialize(
                "Not a valid object".to_string(),
            )),
        }
    }

    fn get_base_url(&self) -> &str {
        "https://eservices.mas.gov.sg/api/action/datastore/search.json?resource_id=95932927-c8bc-4e7a-b484-68a66a24edfe&limit=100&filters[end_of_day]=DATE"
    }

    fn supports_ipv6(&self) -> bool {
        true
    }
}

/// Central Bank of Myanmar
impl IsForex for CentralBankOfMyanmar {
    fn format_timestamp(&self, timestamp: u64) -> String {
        format!(
            "{}",
            NaiveDateTime::from_timestamp(timestamp.try_into().unwrap_or(0), 0).format("%d-%m-%Y")
        )
    }

    fn extract_rate(&self, bytes: &[u8], timestamp: u64) -> Result<ForexRateMap, ExtractError> {
        let timestamp = (timestamp / SECONDS_PER_DAY) * SECONDS_PER_DAY;

        let values = jq::extract(bytes, ".rates")?;
        let timestamp_jq = jq::extract(bytes, ".timestamp")?;
        let extracted_timestamp: u64 = match timestamp_jq {
            Val::Int(ref rc) => u64::try_from(*rc).unwrap_or(0),
            _ => 0,
        };
        if extracted_timestamp != timestamp {
            Err(ExtractError::RateNotFound {
                filter: "Invalid timestamp".to_string(),
            })
        } else {
            match values {
                Val::Obj(obj) => {
                    let values = obj
                        .iter()
                        .filter_map(|(key, value)| match value {
                            Val::Str(s) => match f64::from_str(&s.to_string().replace(',', "")) {
                                Ok(rate) => Some((
                                    key.to_string().to_lowercase(),
                                    ForexRate {
                                        rate: (rate * 10_000.0) as u64,
                                        num_sources: 1,
                                    },
                                )),
                                _ => None,
                            },
                            _ => None,
                        })
                        .collect::<ForexRateMap>();
                    self.normalize_to_usd(&values)
                }
                _ => Err(ExtractError::JsonDeserialize(
                    "Not a valid object".to_string(),
                )),
            }
        }
    }

    fn get_base_url(&self) -> &str {
        "https://forex.cbm.gov.mm/api/history/DATE"
    }

    fn supports_ipv6(&self) -> bool {
        true
    }
}

/// Central Bank of Bosnia-Herzegovina
impl IsForex for CentralBankOfBosniaHerzegovina {
    fn format_timestamp(&self, timestamp: u64) -> String {
        format!(
            "{}",
            NaiveDateTime::from_timestamp(timestamp.try_into().unwrap_or(0), 0).format("%m-%d-%Y")
        )
    }

    fn extract_rate(&self, bytes: &[u8], timestamp: u64) -> Result<ForexRateMap, ExtractError> {
        let timestamp = (timestamp / SECONDS_PER_DAY) * SECONDS_PER_DAY;

        let values = jq::extract(bytes, ".CurrencyExchangeItems")?;
        let timestamp_jq = jq::extract(bytes, ".Date")?;
        let extracted_timestamp: u64 = match timestamp_jq {
            Val::Str(rc) => NaiveDateTime::parse_from_str(&(rc.to_string()), "%Y-%m-%dT%H:%M:%S")
                .unwrap_or_else(|_| NaiveDateTime::from_timestamp(0, 0))
                .timestamp() as u64,
            _ => 0,
        };
        if extracted_timestamp != timestamp {
            Err(ExtractError::RateNotFound {
                filter: "Invalid timestamp".to_string(),
            })
        } else {
            match values {
                Val::Arr(arr) => {
                    let values = arr
                        .iter()
                        .filter_map(|item| match item {
                            Val::Obj(obj) => {
                                let asset = match obj.get(&"AlphaCode".to_string()) {
                                    Some(Val::Str(s)) => Some(s.to_string()),
                                    _ => None,
                                };
                                let units = match obj.get(&"Units".to_string()) {
                                    Some(Val::Str(s)) => match u64::from_str(s.as_str()) {
                                        Ok(val) => Some(val),
                                        _ => None,
                                    },
                                    _ => None,
                                };
                                let rate = match obj.get(&"Middle".to_string()) {
                                    Some(Val::Str(s)) => match f64::from_str(s.as_str()) {
                                        Ok(val) => Some(val),
                                        _ => None,
                                    },
                                    _ => None,
                                };
                                if let (Some(asset), Some(units), Some(rate)) = (asset, units, rate)
                                {
                                    Some((
                                        asset.to_lowercase(),
                                        ForexRate {
                                            rate: (rate * 10_000.0 / units as f64) as u64,
                                            num_sources: 1,
                                        },
                                    ))
                                } else {
                                    None
                                }
                            }
                            _ => None,
                        })
                        .collect::<ForexRateMap>();
                    self.normalize_to_usd(&values)
                }
                _ => Err(ExtractError::JsonDeserialize(format!(
                    "Not a valid object ({:?})",
                    values
                ))),
            }
        }
    }

    fn get_base_url(&self) -> &str {
        "https://www.cbbh.ba/CurrencyExchange/GetJson?date=DATE%2000%3A00%3A00"
    }

    fn supports_ipv6(&self) -> bool {
        true
    }
}

// Bank of Israel

// The following structs are used to parse the XML content provided by this forex data source.

#[derive(Deserialize, Debug)]
#[serde(rename_all = "SCREAMING_SNAKE_CASE")]
enum XmlBankOfIsraelCurrenciesOptions {
    LastUpdate(String),
    Currency(XmlBankOfIsraelCurrency),
}

#[derive(Deserialize, Debug)]
struct XmlBankOfIsraelCurrencies {
    #[serde(rename = "$value")]
    entries: Vec<XmlBankOfIsraelCurrenciesOptions>,
}

#[derive(Deserialize, Debug)]
#[serde(rename_all = "SCREAMING_SNAKE_CASE")]
struct XmlBankOfIsraelCurrency {
    unit: u64,
    currencycode: String,
    rate: f64,
}

/// Bank of Israel
impl IsForex for BankOfIsrael {
    fn format_timestamp(&self, timestamp: u64) -> String {
        format!(
            "{}",
            NaiveDateTime::from_timestamp(timestamp.try_into().unwrap_or(0), 0).format("%Y%m%d")
        )
    }

    fn extract_rate(&self, bytes: &[u8], timestamp: u64) -> Result<ForexRateMap, ExtractError> {
        let timestamp = (timestamp / SECONDS_PER_DAY) * SECONDS_PER_DAY;

        let data: XmlBankOfIsraelCurrencies = serde_xml_rs::from_reader(bytes).map_err(|_| {
            ExtractError::XmlDeserialize(String::from_utf8(bytes.to_vec()).unwrap_or_default())
        })?;

        let values: Vec<&XmlBankOfIsraelCurrency> = data
            .entries
            .iter()
            .filter_map(|entry| match entry {
                XmlBankOfIsraelCurrenciesOptions::Currency(currency) => Some(currency),
                _ => None,
            })
            .collect();

        let extracted_timestamp = data
            .entries
            .iter()
            .find(|entry| matches!(entry, XmlBankOfIsraelCurrenciesOptions::LastUpdate(_)))
            .and_then(|entry| match entry {
                XmlBankOfIsraelCurrenciesOptions::LastUpdate(s) => Some(
                    NaiveDateTime::parse_from_str(
                        &(s.to_string() + " 00:00:00"),
                        "%Y-%m-%d %H:%M:%S",
                    )
                    .unwrap_or_else(|_| NaiveDateTime::from_timestamp(0, 0))
                    .timestamp() as u64,
                ),
                _ => None,
            })
            .unwrap_or(0);

        if extracted_timestamp != timestamp {
            Err(ExtractError::RateNotFound {
                filter: "Invalid timestamp".to_string(),
            })
        } else {
            let values = values
                .iter()
                .map(|item| {
                    (
                        item.currencycode.to_lowercase(),
                        ForexRate {
                            rate: (item.rate * 10_000.0) as u64 / item.unit,
                            num_sources: 1,
                        },
                    )
                })
                .collect::<ForexRateMap>();
            self.normalize_to_usd(&values)
        }
    }

    fn get_base_url(&self) -> &str {
        "https://www.boi.org.il/currency.xml?rdate=DATE"
    }

    fn supports_ipv6(&self) -> bool {
        true
    }
}

#[derive(Deserialize, Debug)]
enum XmlEcbOptions {
    #[serde(rename = "subject")]
    Subject(String),
    #[serde(rename = "Sender")]
    Sender(XmlEcbSender),
    Cube(XmlEcbOuterCube),
}

#[derive(Deserialize, Debug)]
struct XmlEcbSender {
    #[serde(rename = "name")]
    _name: String,
}

#[derive(Deserialize, Debug)]
struct XmlEcbCubeObject {
    time: String,
    #[serde(rename = "$value")]
    cubes: Vec<XmlEcbCube>,
}

#[derive(Deserialize, Debug)]
struct XmlEcbCube {
    currency: String,
    rate: f64,
}

#[derive(Deserialize, Debug)]
struct XmlEcbOuterCube {
    #[serde(rename = "Cube")]
    cube: XmlEcbCubeObject,
}

#[derive(Deserialize, Debug)]
struct XmlEcbEnvelope {
    #[serde(rename = "$value")]
    entries: Vec<XmlEcbOptions>,
}

/// European Central Bank
impl IsForex for EuropeanCentralBank {
    fn format_timestamp(&self, _timestamp: u64) -> String {
        // ECB does not take a timestamp/date as an argument. It always returns the latest date.
        "".to_string()
    }

    fn extract_rate(&self, bytes: &[u8], timestamp: u64) -> Result<ForexRateMap, ExtractError> {
        let timestamp = (timestamp / SECONDS_PER_DAY) * SECONDS_PER_DAY;

        let data: XmlEcbEnvelope = serde_xml_rs::from_reader(bytes)
            .map_err(|e| ExtractError::XmlDeserialize(format!("{:?}", e)))?;

        if let XmlEcbOptions::Cube(cubes) = data
            .entries
            .iter()
            .find(|e| matches!(e, XmlEcbOptions::Cube(_)))
            .unwrap_or(&XmlEcbOptions::Cube(XmlEcbOuterCube {
                cube: XmlEcbCubeObject {
                    time: "0".to_string(),
                    cubes: vec![],
                },
            }))
        {
            let extracted_timestamp = NaiveDateTime::parse_from_str(
                &(cubes.cube.time.clone() + " 00:00:00"),
                "%Y-%m-%d %H:%M:%S",
            )
            .unwrap_or_else(|_| NaiveDateTime::from_timestamp(0, 0))
            .timestamp() as u64;

            if extracted_timestamp != timestamp {
                Err(ExtractError::RateNotFound {
                    filter: "Invalid timestamp".to_string(),
                })
            } else {
                let mut values: ForexRateMap = cubes
                    .cube
                    .cubes
                    .iter()
                    .map(|cube| {
                        (
                            cube.currency.to_lowercase(),
                            ForexRate {
                                rate: ((1.0 / cube.rate) * 10_000.0) as u64,
                                num_sources: 1,
                            },
                        )
                    })
                    .collect();
                values.insert(
                    "eur".to_string(),
                    ForexRate {
                        rate: 10_000,
                        num_sources: 1,
                    },
                );
                self.normalize_to_usd(&values)
            }
        } else {
            Err(ExtractError::XmlDeserialize(
                String::from_utf8(bytes.to_vec()).unwrap_or_default(),
            ))
        }
    }

    fn get_base_url(&self) -> &str {
        "https://www.ecb.europa.eu/stats/eurofxref/eurofxref-daily.xml"
    }
}

#[cfg(test)]
mod test {
    use super::*;

    /// The function test if the macro correctly generates the
    /// [core::fmt::Display] trait's implementation for [Forex].
    #[test]
    fn forex_to_string_returns_name() {
        let forex = Forex::MonetaryAuthorityOfSingapore(MonetaryAuthorityOfSingapore);
        assert_eq!(forex.to_string(), "MonetaryAuthorityOfSingapore");
        let forex = Forex::CentralBankOfMyanmar(CentralBankOfMyanmar);
        assert_eq!(forex.to_string(), "CentralBankOfMyanmar");
        let forex = Forex::CentralBankOfBosniaHerzegovina(CentralBankOfBosniaHerzegovina);
        assert_eq!(forex.to_string(), "CentralBankOfBosniaHerzegovina");
        let forex = Forex::BankOfIsrael(BankOfIsrael);
        assert_eq!(forex.to_string(), "BankOfIsrael");
        let forex = Forex::EuropeanCentralBank(EuropeanCentralBank);
        assert_eq!(forex.to_string(), "EuropeanCentralBank");
    }

    /// The function tests if the macro correctly generates derive copies by
    /// verifying that the forex sources return the correct query string.
    #[test]
    fn query_string() {
        // Note that the hours/minutes/seconds are ignored, setting the considered timestamp to 1661472000.
        let timestamp = 1661524016;
        let singapore = MonetaryAuthorityOfSingapore;
        let query_string = singapore.get_url(timestamp);
        assert_eq!(query_string, "https://eservices.mas.gov.sg/api/action/datastore/search.json?resource_id=95932927-c8bc-4e7a-b484-68a66a24edfe&limit=100&filters[end_of_day]=2022-08-26");
        let myanmar = CentralBankOfMyanmar;
        let query_string = myanmar.get_url(timestamp);
        assert_eq!(
            query_string,
            "https://forex.cbm.gov.mm/api/history/26-08-2022"
        );
        let bosnia = CentralBankOfBosniaHerzegovina;
        let query_string = bosnia.get_url(timestamp);
        assert_eq!(
            query_string,
            "https://www.cbbh.ba/CurrencyExchange/GetJson?date=08-26-2022%2000%3A00%3A00"
        );
        let israel = BankOfIsrael;
        let query_string = israel.get_url(timestamp);
        assert_eq!(
            query_string,
            "https://www.boi.org.il/currency.xml?rdate=20220826"
        );
        let ecb = EuropeanCentralBank;
        let query_string = ecb.get_url(timestamp);
        assert_eq!(
            query_string,
            "https://www.ecb.europa.eu/stats/eurofxref/eurofxref-daily.xml"
        );
    }

    /// The function tests if the [MonetaryAuthorityOfSingapore] struct returns the correct forex rate.
    #[test]
    fn extract_rate_from_singapore() {
        let singapore = MonetaryAuthorityOfSingapore;
        let query_response = "{\"success\": true,\"result\": {\"resource_id\": [\"95932927-c8bc-4e7a-b484-68a66a24edfe\"],\"limit\": 10,\"total\": \"1\",\"records\": [{\"end_of_day\": \"2022-06-28\",\"preliminary\": \"0\",\"eur_sgd\": \"1.4661\",\"gbp_sgd\": \"1.7007\",\"usd_sgd\": \"1.3855\",\"aud_sgd\": \"0.9601\",\"cad_sgd\": \"1.0770\",\"cny_sgd_100\": \"20.69\",\"hkd_sgd_100\": \"17.66\",\"inr_sgd_100\": \"1.7637\",\"idr_sgd_100\": \"0.009338\",\"jpy_sgd_100\": \"1.0239\",\"krw_sgd_100\": \"0.1078\",\"myr_sgd_100\": \"31.50\",\"twd_sgd_100\": \"4.6694\",\"nzd_sgd\": \"0.8730\",\"php_sgd_100\": \"2.5268\",\"qar_sgd_100\": \"37.89\",\"sar_sgd_100\": \"36.91\",\"chf_sgd\": \"1.4494\",\"thb_sgd_100\": \"3.9198\",\"aed_sgd_100\": \"37.72\",\"vnd_sgd_100\": \"0.005959\",\"timestamp\": \"1663273633\"}]}}"
            .as_bytes();
        let timestamp: u64 = 1656374400;
        let extracted_rates = singapore.extract_rate(query_response, timestamp);

        assert!(matches!(extracted_rates, Ok(rates) if rates["eur"].rate == 10_581));
    }

    /// The function tests if the [CentralBankOfMyanmar] struct returns the correct forex rate.
    #[test]
    fn extract_rate_from_myanmar() {
        let myanmar = CentralBankOfMyanmar;
        let query_response = "{\"info\": \"Central Bank of Myanmar\",\"description\": \"Official Website of Central Bank of Myanmar\",\"timestamp\": 1656374400,\"rates\": {\"USD\": \"1,850.0\",\"VND\": \"7.9543\",\"THB\": \"52.714\",\"SEK\": \"184.22\",\"LKR\": \"5.1676\",\"ZAR\": \"116.50\",\"RSD\": \"16.685\",\"SAR\": \"492.89\",\"RUB\": \"34.807\",\"PHP\": \"33.821\",\"PKR\": \"8.9830\",\"NOK\": \"189.43\",\"NZD\": \"1,165.9\",\"NPR\": \"14.680\",\"MYR\": \"420.74\",\"LAK\": \"12.419\",\"KWD\": \"6,033.2\",\"KRW\": \"144.02\",\"KES\": \"15.705\",\"ILS\": \"541.03\",\"IDR\": \"12.469\",\"INR\": \"23.480\",\"HKD\": \"235.76\",\"EGP\": \"98.509\",\"DKK\": \"263.36\",\"CZK\": \"79.239\",\"CNY\": \"276.72\",\"CAD\": \"1,442.7\",\"KHR\": \"45.488\",\"BND\": \"1,335.6\",\"BRL\": \"353.14\",\"BDT\": \"19.903\",\"AUD\": \"1,287.6\",\"JPY\": \"1,363.4\",\"CHF\": \"1,937.7\",\"GBP\": \"2,272.0\",\"SGD\": \"1,335.6\",\"EUR\": \"1,959.7\"}}"
            .as_bytes();
        let timestamp: u64 = 1656374400;
        let extracted_rates = myanmar.extract_rate(query_response, timestamp);

        assert!(matches!(extracted_rates, Ok(rates) if rates["eur"].rate == 10_592));
    }

    /// The function tests if the [CentralBankOfBosniaHerzegovina] struct returns the correct forex rate.
    #[test]
    fn extract_rate_from_bosnia() {
        let bosnia = CentralBankOfBosniaHerzegovina;
        let query_response = "{\"CurrencyExchangeItems\": [{\"Country\": \"EMU\",\"NumCode\": \"978\",\"AlphaCode\": \"EUR\",\"Units\": \"1\",\"Buy\": \"1.955830\",\"Middle\": \"1.955830\",\"Sell\": \"1.955830\",\"Star\": null},{\"Country\": \"Australia\",\"NumCode\": \"036\",\"AlphaCode\": \"AUD\",\"Units\": \"1\",\"Buy\": \"1.276961\",\"Middle\": \"1.280161\",\"Sell\": \"1.283361\",\"Star\": null},{\"Country\": \"Canada\",\"NumCode\": \"124\",\"AlphaCode\": \"CAD\",\"Units\": \"1\",\"Buy\": \"1.430413\",\"Middle\": \"1.433998\",\"Sell\": \"1.437583\",\"Star\": null},{\"Country\": \"Croatia\",\"NumCode\": \"191\",\"AlphaCode\": \"HRK\",\"Units\": \"100\",\"Buy\": \"25.897554\",\"Middle\": \"25.962460\",\"Sell\": \"26.027366\",\"Star\": null},{\"Country\": \"Czech R\",\"NumCode\": \"203\",\"AlphaCode\": \"CZK\",\"Units\": \"1\",\"Buy\": \"0.078909\",\"Middle\": \"0.079107\",\"Sell\": \"0.079305\",\"Star\": null},{\"Country\": \"Dennmark\",\"NumCode\": \"208\",\"AlphaCode\": \"DKK\",\"Units\": \"1\",\"Buy\": \"0.262195\",\"Middle\": \"0.262852\",\"Sell\": \"0.263509\",\"Star\": null},{\"Country\": \"Hungary\",\"NumCode\": \"348\",\"AlphaCode\": \"HUF\",\"Units\": \"100\",\"Buy\": \"0.484562\",\"Middle\": \"0.485776\",\"Sell\": \"0.486990\",\"Star\": null},{\"Country\": \"Japan\",\"NumCode\": \"392\",\"AlphaCode\": \"JPY\",\"Units\": \"100\",\"Buy\": \"1.361913\",\"Middle\": \"1.365326\",\"Sell\": \"1.368739\",\"Star\": null},{\"Country\": \"Norway\",\"NumCode\": \"578\",\"AlphaCode\": \"NOK\",\"Units\": \"1\",\"Buy\": \"0.187446\",\"Middle\": \"0.187916\",\"Sell\": \"0.188386\",\"Star\": null},{\"Country\": \"Sweden\",\"NumCode\": \"752\",\"AlphaCode\": \"SEK\",\"Units\": \"1\",\"Buy\": \"0.182821\",\"Middle\": \"0.183279\",\"Sell\": \"0.183737\",\"Star\": null},{\"Country\": \"Switzerland\",\"NumCode\": \"756\",\"AlphaCode\": \"CHF\",\"Units\": \"1\",\"Buy\": \"1.923435\",\"Middle\": \"1.928256\",\"Sell\": \"1.933077\",\"Star\": null},{\"Country\": \"Turkey\",\"NumCode\": \"949\",\"AlphaCode\": \"TRY\",\"Units\": \"1\",\"Buy\": \"0.111613\",\"Middle\": \"0.111893\",\"Sell\": \"0.112173\",\"Star\": null},{\"Country\": \"G.Britain\",\"NumCode\": \"826\",\"AlphaCode\": \"GBP\",\"Units\": \"1\",\"Buy\": \"2.263272\",\"Middle\": \"2.268944\",\"Sell\": \"2.274616\",\"Star\": null},{\"Country\": \"USA\",\"NumCode\": \"840\",\"AlphaCode\": \"USD\",\"Units\": \"1\",\"Buy\": \"1.845384\",\"Middle\": \"1.850009\",\"Sell\": \"1.854634\",\"Star\": null},{\"Country\": \"Russia\",\"NumCode\": \"643\",\"AlphaCode\": \"RUB\",\"Units\": \"1\",\"Buy\": \"\",\"Middle\": \"\",\"Sell\": \"\",\"Star\": null},{\"Country\": \"China\",\"NumCode\": \"156\",\"AlphaCode\": \"CNY\",\"Units\": \"1\",\"Buy\": \"0.275802\",\"Middle\": \"0.276493\",\"Sell\": \"0.277184\",\"Star\": null},{\"Country\": \"Serbia\",\"NumCode\": \"941\",\"AlphaCode\": \"RSD\",\"Units\": \"100\",\"Buy\": \"1.660943\",\"Middle\": \"1.665106\",\"Sell\": \"1.669269\",\"Star\": null},{\"Country\": \"IMF\",\"NumCode\": \"960\",\"AlphaCode\": \"XDR\",\"Units\": \"1\",\"Buy\": \"\",\"Middle\": \"2.482868\",\"Sell\": \"\",\"Star\": null}],\"Date\": \"2022-06-28T00:00:00\",\"Comments\": [],\"Number\": 125}"
            .as_bytes();
        let timestamp: u64 = 1656374400;
        let extracted_rates = bosnia.extract_rate(query_response, timestamp);

        assert!(matches!(extracted_rates, Ok(rates) if rates["eur"].rate == 10_571));
    }

    /// The function tests if the [BankOfIsrael] struct returns the correct forex rate.
    #[test]
    fn extract_rate_from_israel() {
        let israel = BankOfIsrael;
        let query_response = "<?xml version=\"1.0\" encoding=\"utf-8\" standalone=\"yes\"?><CURRENCIES>  <LAST_UPDATE>2022-06-28</LAST_UPDATE>  <CURRENCY>    <NAME>Dollar</NAME>    <UNIT>1</UNIT>    <CURRENCYCODE>USD</CURRENCYCODE>    <COUNTRY>USA</COUNTRY>    <RATE>3.436</RATE>    <CHANGE>1.148</CHANGE>  </CURRENCY>  <CURRENCY>    <NAME>Pound</NAME>    <UNIT>1</UNIT>    <CURRENCYCODE>GBP</CURRENCYCODE>    <COUNTRY>Great Britain</COUNTRY>    <RATE>4.2072</RATE>    <CHANGE>0.824</CHANGE>  </CURRENCY>  <CURRENCY>    <NAME>Yen</NAME>    <UNIT>100</UNIT>    <CURRENCYCODE>JPY</CURRENCYCODE>    <COUNTRY>Japan</COUNTRY>    <RATE>2.5239</RATE>    <CHANGE>0.45</CHANGE>  </CURRENCY>  <CURRENCY>    <NAME>Euro</NAME>    <UNIT>1</UNIT>    <CURRENCYCODE>EUR</CURRENCYCODE>    <COUNTRY>EMU</COUNTRY>    <RATE>3.6350</RATE>    <CHANGE>1.096</CHANGE>  </CURRENCY>  <CURRENCY>    <NAME>Dollar</NAME>    <UNIT>1</UNIT>    <CURRENCYCODE>AUD</CURRENCYCODE>    <COUNTRY>Australia</COUNTRY>    <RATE>2.3866</RATE>    <CHANGE>1.307</CHANGE>  </CURRENCY>  <CURRENCY>    <NAME>Dollar</NAME>    <UNIT>1</UNIT>    <CURRENCYCODE>CAD</CURRENCYCODE>    <COUNTRY>Canada</COUNTRY>    <RATE>2.6774</RATE>    <CHANGE>1.621</CHANGE>  </CURRENCY>  <CURRENCY>    <NAME>krone</NAME>    <UNIT>1</UNIT>    <CURRENCYCODE>DKK</CURRENCYCODE>    <COUNTRY>Denmark</COUNTRY>    <RATE>0.4885</RATE>    <CHANGE>1.097</CHANGE>  </CURRENCY>  <CURRENCY>    <NAME>Krone</NAME>    <UNIT>1</UNIT>    <CURRENCYCODE>NOK</CURRENCYCODE>    <COUNTRY>Norway</COUNTRY>    <RATE>0.3508</RATE>    <CHANGE>1.622</CHANGE>  </CURRENCY>  <CURRENCY>    <NAME>Rand</NAME>    <UNIT>1</UNIT>    <CURRENCYCODE>ZAR</CURRENCYCODE>    <COUNTRY>South Africa</COUNTRY>    <RATE>0.2155</RATE>    <CHANGE>0.701</CHANGE>  </CURRENCY>  <CURRENCY>    <NAME>Krona</NAME>    <UNIT>1</UNIT>    <CURRENCYCODE>SEK</CURRENCYCODE>    <COUNTRY>Sweden</COUNTRY>    <RATE>0.3413</RATE>    <CHANGE>1.276</CHANGE>  </CURRENCY>  <CURRENCY>    <NAME>Franc</NAME>    <UNIT>1</UNIT>    <CURRENCYCODE>CHF</CURRENCYCODE>    <COUNTRY>Switzerland</COUNTRY>    <RATE>3.5964</RATE>    <CHANGE>1.416</CHANGE>  </CURRENCY>  <CURRENCY>    <NAME>Dinar</NAME>    <UNIT>1</UNIT>    <CURRENCYCODE>JOD</CURRENCYCODE>    <COUNTRY>Jordan</COUNTRY>    <RATE>4.8468</RATE>    <CHANGE>1.163</CHANGE>  </CURRENCY>  <CURRENCY>    <NAME>Pound</NAME>    <UNIT>10</UNIT>    <CURRENCYCODE>LBP</CURRENCYCODE>    <COUNTRY>Lebanon</COUNTRY>    <RATE>0.0227</RATE>    <CHANGE>0.889</CHANGE>  </CURRENCY>  <CURRENCY>    <NAME>Pound</NAME>    <UNIT>1</UNIT>    <CURRENCYCODE>EGP</CURRENCYCODE>    <COUNTRY>Egypt</COUNTRY>    <RATE>0.1830</RATE>    <CHANGE>1.049</CHANGE>  </CURRENCY></CURRENCIES>"
            .as_bytes();
        let timestamp: u64 = 1656374400;
        let extracted_rates = israel.extract_rate(query_response, timestamp);

        assert!(matches!(extracted_rates, Ok(rates) if rates["eur"].rate == 10_579));
    }

    /// The function tests if the [EuropeanCentralBank] struct returns the correct forex rate.
    #[test]
    fn extract_rate_from_ecb() {
        let ecb = EuropeanCentralBank;
        let query_response = "<?xml version=\"1.0\" encoding=\"UTF-8\"?><gesmes:Envelope xmlns:gesmes=\"http://www.gesmes.org/xml/2002-08-01\" xmlns=\"http://www.ecb.int/vocabulary/2002-08-01/eurofxref\">	<gesmes:subject>Reference rates</gesmes:subject>	<gesmes:Sender>		<gesmes:name>European Central Bank</gesmes:name>	</gesmes:Sender>	<Cube>		<Cube time='2022-10-03'>			<Cube currency='USD' rate='0.9764'/>			<Cube currency='JPY' rate='141.49'/>			<Cube currency='BGN' rate='1.9558'/>			<Cube currency='CZK' rate='24.527'/>			<Cube currency='DKK' rate='7.4366'/>			<Cube currency='GBP' rate='0.87070'/>			<Cube currency='HUF' rate='424.86'/>			<Cube currency='PLN' rate='4.8320'/>			<Cube currency='RON' rate='4.9479'/>			<Cube currency='SEK' rate='10.8743'/>			<Cube currency='CHF' rate='0.9658'/>			<Cube currency='ISK' rate='141.70'/>			<Cube currency='NOK' rate='10.5655'/>			<Cube currency='HRK' rate='7.5275'/>			<Cube currency='TRY' rate='18.1240'/>			<Cube currency='AUD' rate='1.5128'/>			<Cube currency='BRL' rate='5.1780'/>			<Cube currency='CAD' rate='1.3412'/>			<Cube currency='CNY' rate='6.9481'/>			<Cube currency='HKD' rate='7.6647'/>			<Cube currency='IDR' rate='14969.79'/>			<Cube currency='ILS' rate='3.4980'/>			<Cube currency='INR' rate='79.8980'/>			<Cube currency='KRW' rate='1408.25'/>			<Cube currency='MXN' rate='19.6040'/>			<Cube currency='MYR' rate='4.5383'/>			<Cube currency='NZD' rate='1.7263'/>			<Cube currency='PHP' rate='57.599'/>			<Cube currency='SGD' rate='1.4015'/>			<Cube currency='THB' rate='37.181'/>			<Cube currency='ZAR' rate='17.5871'/>		</Cube>	</Cube></gesmes:Envelope>"
            .as_bytes();
        let timestamp: u64 = 1664755200;
        let extracted_rates = ecb.extract_rate(query_response, timestamp);

        assert!(matches!(extracted_rates, Ok(rates) if rates["eur"].rate == 9_764));
    }

    /// Tests that the [ForexRatesCollector] struct correctly collects rates and computes the median over them.
    #[test]
    fn rate_collector_update_and_get() {
        // Create a collector, update three times, check median rates.
        let mut collector = ForexRatesCollector {
            rates: HashMap::new(),
            timestamp: 1234,
        };

        // Expect to fail due to unmatched timestamp.
        assert!(!collector.update(5678, ForexRateMap::new()));

        // Insert real values with the correct timestamp.
        let rates = vec![
            (
                "eur".to_string(),
                ForexRate {
                    rate: 10_000,
                    num_sources: 1,
                },
            ),
            (
                "sgd".to_string(),
                ForexRate {
                    rate: 1_000,
                    num_sources: 1,
                },
            ),
            (
                "chf".to_string(),
                ForexRate {
                    rate: 7_000,
                    num_sources: 1,
                },
            ),
        ]
        .into_iter()
        .collect();
        assert!(collector.update(1234, rates));
        let rates = vec![
            (
                "eur".to_string(),
                ForexRate {
                    rate: 11_000,
                    num_sources: 1,
                },
            ),
            (
                "sgd".to_string(),
                ForexRate {
                    rate: 10_000,
                    num_sources: 1,
                },
            ),
            (
                "chf".to_string(),
                ForexRate {
                    rate: 10_000,
                    num_sources: 1,
                },
            ),
        ]
        .into_iter()
        .collect();
        assert!(collector.update(1234, rates));
        let rates = vec![
            (
                "eur".to_string(),
                ForexRate {
                    rate: 8_000,
                    num_sources: 1,
                },
            ),
            (
                "sgd".to_string(),
                ForexRate {
                    rate: 13_000,
                    num_sources: 1,
                },
            ),
            (
                "chf".to_string(),
                ForexRate {
                    rate: 21_000,
                    num_sources: 1,
                },
            ),
        ]
        .into_iter()
        .collect();
        assert!(collector.update(1234, rates));

        let result = collector.get_rates_map();
        assert_eq!(result.len(), 3);
        result.values().for_each(|v| {
            assert_eq!(v.rate, 10_000);
            assert_eq!(v.num_sources, 3);
        });
    }

    /// Tests that the [ForexRatesStore] struct correctly updates rates for the same timestamp.
    #[test]
    fn rate_store_update() {
        // Create a store, update, check that only rates with more sources were updated.
        let mut store = ForexRateStore::new();
        store.put(
            1234,
            vec![
                (
                    "eur".to_string(),
                    ForexRate {
                        rate: 8_000,
                        num_sources: 4,
                    },
                ),
                (
                    "sgd".to_string(),
                    ForexRate {
                        rate: 10_000,
                        num_sources: 5,
                    },
                ),
                (
                    "chf".to_string(),
                    ForexRate {
                        rate: 21_000,
                        num_sources: 2,
                    },
                ),
            ]
            .into_iter()
            .collect(),
        );
        store.put(
            1234,
            vec![
                (
                    "eur".to_string(),
                    ForexRate {
                        rate: 10_000,
                        num_sources: 5,
                    },
                ),
                (
                    "gbp".to_string(),
                    ForexRate {
                        rate: 10_000,
                        num_sources: 2,
                    },
                ),
                (
                    "chf".to_string(),
                    ForexRate {
                        rate: 10_000,
                        num_sources: 5,
                    },
                ),
            ]
            .into_iter()
            .collect(),
        );
        assert!(matches!(
            store.get(1234, "eur", "usd"),
            Ok(ForexRate {
                rate: 10_000,
                num_sources: 5
            })
        ));
        assert!(matches!(
            store.get(1234, "sgd", "usd"),
            Ok(ForexRate {
                rate: 10_000,
                num_sources: 5
            })
        ));
        assert!(matches!(
            store.get(1234, "chf", "usd"),
            Ok(ForexRate {
                rate: 10_000,
                num_sources: 5
            })
        ));
        assert!(matches!(
            store.get(1234, "gbp", "usd"),
            Ok(ForexRate {
                rate: 10_000,
                num_sources: 2
            })
        ));
        assert!(matches!(
            store.get(1234, "chf", "eur"),
            Ok(ForexRate {
                rate: 10_000,
                num_sources: 5
            })
        ));

        let result = store.get(1234, "hkd", "usd");
        assert!(
            matches!(result, Err(GetForexRateError::CouldNotFindBaseAsset(timestamp, ref asset)) if timestamp == 1234 && asset == "hkd"),
            "Expected `Err(GetForexRateError::CouldNotFindBaseAsset)`, Got: {:?}",
            result
        );
    }

    /// Test that SDR and XDR rates are reported as the same asset under the symbol "xdr"
    #[test]
    fn collector_sdr_xdr() {
        let mut collector = ForexRatesCollector {
            rates: HashMap::new(),
            timestamp: 1234,
        };

        let rates = vec![
            (
                "sdr".to_string(),
                ForexRate {
                    rate: 10_000,
                    num_sources: 1,
                },
            ),
            (
                "xdr".to_string(),
                ForexRate {
                    rate: 7_000,
                    num_sources: 1,
                },
            ),
        ]
        .into_iter()
        .collect();
        collector.update(1234, rates);

        let rates = vec![(
            "sdr".to_string(),
            ForexRate {
                rate: 11_000,
                num_sources: 1,
            },
        )]
        .into_iter()
        .collect();
        collector.update(1234, rates);

        let rates = vec![
            (
                "sdr".to_string(),
                ForexRate {
                    rate: 10_500,
                    num_sources: 1,
                },
            ),
            (
                "xdr".to_string(),
                ForexRate {
                    rate: 9_000,
                    num_sources: 1,
                },
            ),
        ]
        .into_iter()
        .collect();
        collector.update(1234, rates);

        assert!(matches!(
            collector.get_rates_map()["xdr"],
            ForexRate {
                rate: 10_000,
                num_sources: 5
            }
        ))
    }

    /// Tests that the [ForexRatesCollector] computes and adds the correct CXDR rate if
    /// all EUR/USD, CNY/USD, JPY/USD, and GBP/USD rates are available.
    #[test]
    fn verify_compute_xdr_rate() {
        let mut map: HashMap<String, Vec<ForexRate>> = HashMap::new();
        map.insert(
            "eur".to_string(),
            vec![ForexRate {
                rate: 9795,
                num_sources: 1,
            }],
        );
        map.insert(
            "cny".to_string(),
            vec![ForexRate {
                rate: 1405,
                num_sources: 1,
            }],
        );
        map.insert(
            "jpy".to_string(),
            vec![ForexRate {
                rate: 69,
                num_sources: 1,
            }],
        );
        map.insert(
            "gbp".to_string(),
            vec![ForexRate {
                rate: 11212,
                num_sources: 1,
            }],
        );

        let collector = ForexRatesCollector {
            rates: map,
            timestamp: 0,
        };

        let rates_map = collector.get_rates_map();
        let cxdr_usd_rate = rates_map.get(COMPUTED_XDR_SYMBOL);

        // The expected CXDR/USD rate is
        // 0.58252+0.38671×0.9795+1.0174×0.1405+11.9×0.0069+0.085946×1.1212 = 1.2827
        let expected_rate = ForexRate {
            rate: 12_827,
            num_sources: 1,
        };
        assert!(matches!(cxdr_usd_rate, Some(rate) if rate.rate == expected_rate.rate));
    }
}<|MERGE_RESOLUTION|>--- conflicted
+++ resolved
@@ -107,11 +107,7 @@
     InvalidTimestamp(u64),
     CouldNotFindBaseAsset(u64, String),
     CouldNotFindQuoteAsset(u64, String),
-<<<<<<< HEAD
-    CouldNotFindBaseOrQuoteAsset(u64, String, String),
-=======
     CouldNotFindAssets(u64, String, String),
->>>>>>> 8b18d226
 }
 
 impl core::fmt::Display for GetForexRateError {
@@ -124,11 +120,7 @@
             | GetForexRateError::CouldNotFindQuoteAsset(timestamp, asset) => {
                 write!(f, "No rate found for {} for date {}", asset, timestamp)
             }
-<<<<<<< HEAD
-            GetForexRateError::CouldNotFindBaseOrQuoteAsset(timestamp, base_asset, quote_asset) => {
-=======
             GetForexRateError::CouldNotFindAssets(timestamp, base_asset, quote_asset) => {
->>>>>>> 8b18d226
                 write!(
                     f,
                     "No forex rate for {} or {} for date {}",
@@ -154,7 +146,6 @@
         base_asset: &str,
         quote_asset: &str,
     ) -> Result<ForexRate, GetForexRateError> {
-<<<<<<< HEAD
         let base_asset = base_asset.to_lowercase();
         let quote_asset = quote_asset.to_lowercase();
         if base_asset == quote_asset {
@@ -167,11 +158,6 @@
         if let Some(rates_for_timestamp) = self.rates.get(&timestamp) {
             let base = rates_for_timestamp.get(&base_asset);
             let quote = rates_for_timestamp.get(&quote_asset);
-=======
-        if let Some(rates_for_timestamp) = self.rates.get(&timestamp) {
-            let base = rates_for_timestamp.get(&base_asset.to_lowercase());
-            let quote = rates_for_timestamp.get(&quote_asset.to_lowercase());
->>>>>>> 8b18d226
 
             match (base, quote) {
                 (Some(base_rate), Some(quote_rate)) => Ok(ForexRate {
@@ -200,11 +186,7 @@
                             base_asset.to_string(),
                         ))
                     } else {
-<<<<<<< HEAD
-                        Err(GetForexRateError::CouldNotFindBaseOrQuoteAsset(
-=======
                         Err(GetForexRateError::CouldNotFindAssets(
->>>>>>> 8b18d226
                             timestamp,
                             base_asset.to_string(),
                             quote_asset.to_string(),
