--- conflicted
+++ resolved
@@ -25,7 +25,7 @@
 use cache::ExchangeRateCache;
 use http::CanisterHttpRequest;
 use ic_cdk::api::management_canister::http_request::HttpResponse;
-use std::cell::{RefCell, RefMut};
+use std::cell::{Ref, RefCell, RefMut};
 
 pub use api::get_exchange_rate;
 pub use api::usdt_asset;
@@ -60,14 +60,10 @@
 thread_local! {
     // The exchange rate cache.
     static EXCHANGE_RATE_CACHE: RefCell<ExchangeRateCache> = RefCell::new(
-<<<<<<< HEAD
-        ExchangeRateCache::new(SOFT_MAX_CACHE_SIZE, HARD_MAX_CACHE_SIZE, CACHE_EXPIRATION_TIME_SEC));
+        ExchangeRateCache::new(USDT.to_string(), SOFT_MAX_CACHE_SIZE, HARD_MAX_CACHE_SIZE, CACHE_EXPIRATION_TIME_SEC));
 
     // The Forex rate store.
     static FOREX_RATE_STORE: RefCell<ForexRatesStore> = RefCell::new(ForexRatesStore::new());
-=======
-        ExchangeRateCache::new(USDT.to_string(), SOFT_MAX_CACHE_SIZE, HARD_MAX_CACHE_SIZE, CACHE_EXPIRATION_TIME_SEC));
->>>>>>> 17f8fe1b
 }
 
 fn with_cache_mut<R>(f: impl FnOnce(RefMut<ExchangeRateCache>) -> R) -> R {
