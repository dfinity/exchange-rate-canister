mod australia;
mod bosnia_herzegovina;
mod canada;
mod europe;
mod georgia;
mod italy;
mod myanmar;
mod nepal;
mod singapore;
mod switzerland;
mod uzbekistan;

use ic_cdk::export::candid::{
    decode_args, decode_one, encode_args, encode_one, CandidType, Deserialize, Error as CandidError,
};
use ic_xrc_types::{Asset, AssetClass, ExchangeRateError};
use std::cmp::min;
use std::collections::HashMap;
use std::collections::{HashSet, VecDeque};
use std::mem::size_of_val;

use crate::api::usd_asset;
use crate::{
    median, standard_deviation, utils, AllocatedBytes, ExtractError, QueriedExchangeRate,
    ONE_DAY_SECONDS, ONE_HOUR_SECONDS, ONE_KIB, RATE_UNIT, USD,
};

/// The IMF SDR weights used to compute the XDR rate.
pub(crate) const USD_XDR_WEIGHT_PER_MILLION: u128 = 582_520;
pub(crate) const EUR_XDR_WEIGHT_PER_MILLION: u128 = 386_710;
pub(crate) const CNY_XDR_WEIGHT_PER_MILLION: u128 = 1_017_400;
pub(crate) const JPY_XDR_WEIGHT_PER_MILLION: u128 = 11_900_000;
pub(crate) const GBP_XDR_WEIGHT_PER_MILLION: u128 = 85_946;

/// The CMC uses a computed XDR (CXDR) rate based on the IMF SDR weights.
pub(crate) const COMPUTED_XDR_SYMBOL: &str = "CXDR";

/// Maximal number of days to keep around in the [ForexRatesCollector]
const MAX_COLLECTION_DAYS: usize = 2;

/// A map of multiple forex rates with one source per forex. The key is the forex symbol and the value is the corresponding rate.
pub type ForexRateMap = HashMap<String, u64>;

/// A map of multiple forex rates with possibly multiple sources per forex. The key is the forex symbol and the value is the corresponding rate and the number of sources used to compute it.
pub(crate) type ForexMultiRateMap = HashMap<String, QueriedExchangeRate>;

impl AllocatedBytes for ForexMultiRateMap {
    fn allocated_bytes(&self) -> usize {
        size_of_val(self)
            + self.iter().fold(0, |acc, (key, rate)| {
                acc + size_of_val(key) + key.len() + rate.allocated_bytes()
            })
    }
}

/// The forex rate storage struct. Stores a map of <timestamp, [ForexMultiRateMap]>.
#[derive(CandidType, Deserialize, Clone, Debug)]
pub(crate) struct ForexRateStore {
    rates: HashMap<u64, ForexMultiRateMap>,
}

/// A forex rate collector for a specific day. Allows the collection of multiple rates from different sources, and outputs the
/// aggregated [ForexMultiRateMap] to be stored.
#[derive(Clone, Debug)]
struct OneDayRatesCollector {
    rates: HashMap<String, Vec<u64>>,
    sources: HashSet<String>,
    timestamp: u64,
}

/// A forex rate collector. Allows the collection of rates for the last [MAX_COLLECTION_DAYS] days.
#[derive(Clone, Debug)]
pub struct ForexRatesCollector {
    days: VecDeque<OneDayRatesCollector>,
}

const TIMEZONE_AOE_SHIFT_HOURS: i16 = 12;
const MAX_DAYS_TO_GO_BACK: u64 = 4;

/// This macro generates the necessary boilerplate when adding a forex data source to this module.
macro_rules! forex {
    ($($name:ident),*) => {
        /// Enum that contains all of the possible forex sources.
        #[derive(Debug, PartialEq)]
        pub enum Forex {
            $(
                #[allow(missing_docs)]
                #[allow(dead_code)]
                $name($name),
            )*
        }

        $(
            #[derive(Debug, PartialEq)]
            pub struct $name;
        )*

        impl core::fmt::Display for Forex {
            fn fmt(&self, f: &mut std::fmt::Formatter<'_>) -> std::fmt::Result {
                match self {
                    $(Forex::$name(_) => write!(f, stringify!($name))),*,
                }
            }
        }

        /// Contains all of the known forex sources that can be found in the
        /// [Forex] enum.
        #[allow(dead_code)]
        pub const FOREX_SOURCES: &'static [Forex] = &[
            $(Forex::$name($name)),*
        ];

        /// Implements the core functionality of the generated `Forex` enum.
        impl Forex {

            /// Retrieves the position of the exchange in the FOREX_SOURCES array.
            #[allow(dead_code)]
            pub fn get_id(&self) -> usize {
                FOREX_SOURCES.iter().position(|e| e == self).expect("should contain the forex")
            }

            /// This method routes the request to the correct forex's [IsForex::get_url] method.
            #[allow(dead_code)]
            pub fn get_url(&self, timestamp: u64) -> String {
                match self {
                    $(Forex::$name(forex) => forex.get_url(timestamp)),*,
                }
            }

            /// This method routes the response's body and the timestamp to the correct forex's
            /// [IsForex::extract_rate].
            #[allow(dead_code)]
            pub fn extract_rate(&self, bytes: &[u8], timestamp: u64) -> Result<ForexRateMap, ExtractError> {
                match self {
                    $(Forex::$name(forex) => forex.extract_rate(bytes, timestamp)),*,
                }
            }

            /// This method adds additional HTTP request headers for the specific source
            pub fn get_additional_http_request_headers(&self) -> Vec<(String, String)> {
                match self {
                    $(Forex::$name(forex) => forex.get_additional_http_request_headers()),*,
                }
            }

            /// This method is used to transform the HTTP response body based on the given payload.
            /// The payload contains additional context for the specific forex to extract the rate.
            pub fn transform_http_response_body(&self, body: &[u8], payload: &[u8]) -> Result<Vec<u8>, TransformHttpResponseError> {
                match self {
                    $(Forex::$name(forex) => forex.transform_http_response_body(body, payload)),*,
                }
            }

            /// This method encodes the context for the given exchange based on the provided arguments.
            pub fn encode_context(&self, args: &ForexContextArgs) -> Result<Vec<u8>, CandidError> {
                let id = self.get_id();
                let payload = match self {
                    $(Forex::$name(forex) => forex.encode_payload(args)?),*,
                };
                encode_one(ForexContext {
                    id,
                    payload
                })
            }

            /// A wrapper function to extract out the context provided in the transform's arguments.
            pub fn decode_context(bytes: &[u8]) -> Result<ForexContext, CandidError> {
                decode_one(bytes)
            }

            /// A wrapper to decode the response from the transform function.
            pub fn decode_response(bytes: &[u8]) -> Result<ForexRateMap, CandidError> {
                decode_one(bytes)
            }

            /// This method invokes the forex's [IsForex::supports_ipv6] function.
            pub fn supports_ipv6(&self) -> bool {
                match self {
                    $(Forex::$name(forex) => forex.supports_ipv6()),*,
                }
            }

            /// This method invokes the forex's [IsForex::get_utc_offset] function.
            pub fn get_utc_offset(&self) -> i16 {
                match self {
                    $(Forex::$name(forex) => forex.get_utc_offset()),*,
                }
            }

            /// This method invokes the forex's [IsForex::offset_timestamp_to_timezone] function.
            pub fn offset_timestamp_to_timezone(&self, timestamp: u64) -> u64 {
                if cfg!(feature = "disable-forex-timezone-offset") {
                    return timestamp;
                }
                match self {
                    $(Forex::$name(forex) => forex.offset_timestamp_to_timezone(timestamp)),*,
                }
            }

            /// This method invokes the forex's [IsForex::offset_timestamp_for_query] function.
            pub fn offset_timestamp_for_query(&self, timestamp: u64) -> u64 {
                if cfg!(feature = "disable-forex-timezone-offset") {
                    return timestamp;
                }
                match self {
                    $(Forex::$name(forex) => forex.offset_timestamp_for_query(timestamp)),*,
                }
            }

            /// This method invokes the exchange's [IsExchange::max_response_bytes] function.
            pub fn max_response_bytes(&self) -> u64 {
                match self {
                    $(Forex::$name(forex) => forex.max_response_bytes()),*,
                }
            }

            /// This method returns whether the exchange should be called. Availability
            /// is determined by whether or not the `ipv4-support` flag was used to compile the
            /// canister or the exchange supports IPv6 out-of-the-box.
            ///
            /// NOTE: This will be removed when IPv4 support is added to HTTP outcalls.
            pub fn is_available(&self) -> bool {
                utils::is_ipv4_support_available() || self.supports_ipv6()
            }
        }
    }

}

forex! { MonetaryAuthorityOfSingapore, CentralBankOfMyanmar, CentralBankOfBosniaHerzegovina, EuropeanCentralBank, BankOfCanada, CentralBankOfUzbekistan, ReserveBankOfAustralia, CentralBankOfNepal, CentralBankOfGeorgia, BankOfItaly, SwissFederalOfficeForCustoms }

#[derive(Debug)]
pub struct ForexContextArgs {
    pub timestamp: u64,
}

#[derive(CandidType, Deserialize)]
pub struct ForexContext {
    pub id: usize,
    pub payload: Vec<u8>,
}

#[derive(Debug, Clone)]
pub enum GetForexRateError {
    InvalidTimestamp(u64),
    CouldNotFindBaseAsset(u64, String),
    CouldNotFindQuoteAsset(u64, String),
    CouldNotFindAssets(u64, String, String),
}

impl From<GetForexRateError> for ExchangeRateError {
    fn from(error: GetForexRateError) -> Self {
        match error {
            GetForexRateError::InvalidTimestamp(_) => ExchangeRateError::ForexInvalidTimestamp,
            GetForexRateError::CouldNotFindBaseAsset(_, _) => {
                ExchangeRateError::ForexBaseAssetNotFound
            }
            GetForexRateError::CouldNotFindQuoteAsset(_, _) => {
                ExchangeRateError::ForexQuoteAssetNotFound
            }
            GetForexRateError::CouldNotFindAssets(_, _, _) => {
                ExchangeRateError::ForexAssetsNotFound
            }
        }
    }
}

impl core::fmt::Display for GetForexRateError {
    fn fmt(&self, f: &mut std::fmt::Formatter<'_>) -> std::fmt::Result {
        match self {
            GetForexRateError::InvalidTimestamp(timestamp) => {
                write!(f, "No forex rates found for date {}", timestamp)
            }
            GetForexRateError::CouldNotFindBaseAsset(timestamp, asset)
            | GetForexRateError::CouldNotFindQuoteAsset(timestamp, asset) => {
                write!(f, "No rate found for {} for date {}", asset, timestamp)
            }
            GetForexRateError::CouldNotFindAssets(timestamp, base_asset, quote_asset) => {
                write!(
                    f,
                    "No forex rate for {} or {} for date {}",
                    base_asset, quote_asset, timestamp
                )
            }
        }
    }
}

impl ForexRateStore {
    pub fn new() -> Self {
        Self {
            rates: HashMap::new(),
        }
    }

    fn shift_to_latest_source_eod(requested_timestamp: u64, current_timestamp: u64) -> u64 {
        // We avoid fetching rates for today if today is not over for any of the sources we use.
        // Therefore, if the current time means the day is not over for the source at the western-most timezone,
        // we use the normalized timestamp for yesterday.
        let max_shift_hours = FOREX_SOURCES
            .iter()
            .map(|src| src.get_utc_offset())
            .min()
            .unwrap_or(-(TIMEZONE_AOE_SHIFT_HOURS as i16)) as i64;

        let shift_to_latest_source_eod =
            (ONE_DAY_SECONDS as i64 + (max_shift_hours * ONE_HOUR_SECONDS as i64)) as u64;
        let requested_day_end_on_all_sources =
            requested_timestamp.saturating_add(shift_to_latest_source_eod);
        if current_timestamp < requested_day_end_on_all_sources {
            requested_timestamp.saturating_sub(ONE_DAY_SECONDS)
        } else {
            requested_timestamp
        }
    }

    /// Returns the exchange rate for the given two forex assets and a given timestamp, or None if a rate cannot be found.
    pub(crate) fn get(
        &self,
        requested_timestamp: u64,
        current_timestamp: u64,
        base_asset: &str,
        quote_asset: &str,
    ) -> Result<QueriedExchangeRate, GetForexRateError> {
        // Normalize timestamp to the beginning of the day.
        let mut requested_timestamp = (requested_timestamp / ONE_DAY_SECONDS) * ONE_DAY_SECONDS;

        if !cfg!(feature = "disable-forex-timezone-offset") {
            requested_timestamp =
                Self::shift_to_latest_source_eod(requested_timestamp, current_timestamp);
        }

        let base_asset = base_asset.to_uppercase();
        let quote_asset = quote_asset.to_uppercase();
        if base_asset == quote_asset {
            return Ok(QueriedExchangeRate::new(
                Asset {
                    symbol: base_asset.clone(),
                    class: AssetClass::FiatCurrency,
                },
                Asset {
                    symbol: base_asset,
                    class: AssetClass::FiatCurrency,
                },
                requested_timestamp,
                &[RATE_UNIT],
                0,
                0,
                Some(requested_timestamp),
            ));
        }

        let mut go_back_days = 0;

        // If we can't find forex rates for the requested timestamp, we may go back up to [MAX_DAYS_TO_GO_BACK] days as it might have been a weekend or a holiday.
        while go_back_days <= MAX_DAYS_TO_GO_BACK {
            let query_timestamp =
                requested_timestamp.saturating_sub(ONE_DAY_SECONDS * go_back_days);
            go_back_days += 1;
            if let Some(rates_for_timestamp) = self.rates.get(&query_timestamp) {
                if quote_asset == USD {
                    let base = rates_for_timestamp.get(&base_asset);
                    return base.cloned().ok_or_else(|| {
                        GetForexRateError::CouldNotFindBaseAsset(
                            requested_timestamp,
                            base_asset.to_string(),
                        )
                    });
                }

                if base_asset == USD {
                    let quote = rates_for_timestamp.get(&quote_asset);
                    return quote.map(|rate| rate.inverted()).ok_or_else(|| {
                        GetForexRateError::CouldNotFindQuoteAsset(
                            requested_timestamp,
                            quote_asset.to_string(),
                        )
                    });
                }

                let base = rates_for_timestamp.get(&base_asset);
                let quote = rates_for_timestamp.get(&quote_asset);

                match (base, quote) {
                    (Some(base_rate), Some(quote_rate)) => {
                        return Ok(base_rate.clone() / quote_rate.clone());
                    }
                    (Some(_), None) => {
                        return Err(GetForexRateError::CouldNotFindQuoteAsset(
                            requested_timestamp,
                            quote_asset.to_string(),
                        ));
                    }
                    (None, Some(_)) => {
                        return Err(GetForexRateError::CouldNotFindBaseAsset(
                            requested_timestamp,
                            base_asset.to_string(),
                        ));
                    }
                    (None, None) => {
                        return Err(GetForexRateError::CouldNotFindAssets(
                            requested_timestamp,
                            base_asset.to_string(),
                            quote_asset.to_string(),
                        ));
                    }
                }
            }
        }
        // If we got here, no rate is found for this timestamp within a range of [MAX_DAYS_TO_GO_BACK] days before it.
        Err(GetForexRateError::InvalidTimestamp(requested_timestamp))
    }

    /// Inserts or updates rates for a given timestamp. If rates already exist for the given timestamp,
    /// only rates for which a new rate with a higher number of sources are replaced.
    pub(crate) fn put(&mut self, timestamp: u64, rates: ForexMultiRateMap) {
        // Normalize timestamp to the beginning of the day.
        let timestamp = (timestamp / ONE_DAY_SECONDS) * ONE_DAY_SECONDS;

        if let Some(ratesmap) = self.rates.get_mut(&timestamp) {
            // Update only the rates where the number of sources is higher.
            rates.into_iter().for_each(|(symbol, rate)| {
                ratesmap
                    .entry(symbol)
                    .and_modify(|v| {
                        if v.base_asset_num_received_rates < rate.base_asset_num_received_rates {
                            *v = rate.clone()
                        }
                    })
                    .or_insert(rate);
            });
        } else {
            // Insert the new rates.
            self.rates.insert(timestamp, rates);
        }
    }
}

impl AllocatedBytes for ForexRateStore {
    fn allocated_bytes(&self) -> usize {
        size_of_val(&self.rates)
            + self.rates.iter().fold(0, |acc, (timestamp, multi_map)| {
                acc + size_of_val(timestamp) + multi_map.allocated_bytes()
            })
    }
}

impl OneDayRatesCollector {
    fn new(timestamp: u64) -> Self {
        Self {
            rates: HashMap::new(),
            sources: HashSet::new(),
            timestamp,
        }
    }

    /// Updates the collected rates with a new set of rates.
    pub(crate) fn update(&mut self, source: String, rates: ForexRateMap) {
        if !rates.is_empty() {
            rates.into_iter().for_each(|(symbol, rate)| {
                self.rates
                    .entry(if symbol == "SDR" {
                        "XDR".to_string()
                    } else {
                        symbol
                    })
                    .and_modify(|v| v.push(rate))
                    .or_insert_with(|| vec![rate]);
            });
            self.sources.insert(source);
        }
    }

    /// Extracts all the up-to-date rates.
    pub(crate) fn get_rates_map(&self) -> ForexMultiRateMap {
        let num_queried_sources = FOREX_SOURCES.iter().filter(|e| e.is_available()).count();
        let mut rates: ForexMultiRateMap = self
            .rates
            .iter()
            .filter_map(|(k, v)| {
                if k == USD {
                    return None;
                }

                Some((
                    k.to_string(),
                    QueriedExchangeRate::new(
                        Asset {
                            symbol: k.to_string(),
                            class: AssetClass::FiatCurrency,
                        },
                        usd_asset(),
                        self.timestamp,
                        v,
                        num_queried_sources,
                        v.len(),
                        Some(self.timestamp),
                    ),
                ))
            })
            .collect();
        if let Some(rate) = self.get_computed_xdr_rate() {
            rates.insert(COMPUTED_XDR_SYMBOL.to_string(), rate);
        }
        rates
    }

    /// Computes and returns the XDR/USD rate based on the weights specified by the IMF.
    fn get_computed_xdr_rate(&self) -> Option<QueriedExchangeRate> {
        let eur_rates_option = self.rates.get("EUR");
        let cny_rates_option = self.rates.get("CNY");
        let jpy_rates_option = self.rates.get("JPY");
        let gbp_rates_option = self.rates.get("GBP");
        if let (Some(eur_rates), Some(cny_rates), Some(jpy_rates), Some(gbp_rates)) = (
            eur_rates_option,
            cny_rates_option,
            jpy_rates_option,
            gbp_rates_option,
        ) {
            let eur_rate = median(eur_rates) as u128;
            let cny_rate = median(cny_rates) as u128;
            let jpy_rate = median(jpy_rates) as u128;
            let gbp_rate = median(gbp_rates) as u128;

            // The factor `RATE_UNIT` is the scaled USD/USD rate, i.e., the rate 1.00 times `RATE_UNIT`.
            let xdr_rate = (USD_XDR_WEIGHT_PER_MILLION
                .saturating_mul(RATE_UNIT as u128)
                .saturating_add(EUR_XDR_WEIGHT_PER_MILLION.saturating_mul(eur_rate))
                .saturating_add(CNY_XDR_WEIGHT_PER_MILLION.saturating_mul(cny_rate))
                .saturating_add(JPY_XDR_WEIGHT_PER_MILLION.saturating_mul(jpy_rate))
                .saturating_add(GBP_XDR_WEIGHT_PER_MILLION.saturating_mul(gbp_rate)))
            .saturating_div(1_000_000u128) as u64;

            let xdr_num_sources = min(
                min(min(eur_rates.len(), cny_rates.len()), jpy_rates.len()),
                gbp_rates.len(),
            );

            let weighted_eur_std_dev =
                EUR_XDR_WEIGHT_PER_MILLION.saturating_mul(standard_deviation(eur_rates) as u128);
            let weighted_cny_std_dev =
                CNY_XDR_WEIGHT_PER_MILLION.saturating_mul(standard_deviation(cny_rates) as u128);
            let weighted_jpy_std_dev =
                JPY_XDR_WEIGHT_PER_MILLION.saturating_mul(standard_deviation(jpy_rates) as u128);
            let weighted_gbp_std_dev =
                GBP_XDR_WEIGHT_PER_MILLION.saturating_mul(standard_deviation(gbp_rates) as u128);

            // Assuming independence, the variance is the sum of squared weighted standard deviations
            // because Var(aX + bY) = a^2*Var(X) + b^2*Var(Y) for independent X and Y.
            let variance = (weighted_eur_std_dev
                .saturating_pow(2)
                .saturating_add(weighted_cny_std_dev.saturating_pow(2))
                .saturating_add(weighted_jpy_std_dev.saturating_pow(2))
                .saturating_add(weighted_gbp_std_dev.saturating_pow(2)))
            .saturating_div(1_000_000_000_000); // Removing the factor (10^6)^2 due to the weight scaling.

            // The rates are set to [xdr_rate, xdr_rate, xdr_rate + difference], where
            // difference = sqrt(3*variance). This set has the required properties:
            // * The median of the set is xdr_rate.
            // * The variance of the set corresponds is 'variance'.
            let difference = ((3 * variance) as f64).sqrt() as u64;

            Some(QueriedExchangeRate::new(
                Asset {
                    symbol: COMPUTED_XDR_SYMBOL.to_string(),
                    class: AssetClass::FiatCurrency,
                },
                usd_asset(),
                self.timestamp,
                &[xdr_rate, xdr_rate, xdr_rate.saturating_add(difference)],
                FOREX_SOURCES.len(),
                xdr_num_sources,
                Some(self.timestamp),
            ))
        } else {
            None
        }
    }
}

impl ForexRatesCollector {
    pub fn new() -> ForexRatesCollector {
        ForexRatesCollector {
            days: VecDeque::with_capacity(MAX_COLLECTION_DAYS),
        }
    }

    /// Returns the timestamps that are currently sitting in the forex rates collector.
    pub(crate) fn get_timestamps(&self) -> Vec<u64> {
        self.days.iter().map(|day| day.timestamp).collect()
    }

    /// Updates the collected rates with a new set of rates. The provided timestamp must exist in the collector or be newer than the existing ones. The function returns true if the collector has been updated, or false if the timestamp is too old.
    pub(crate) fn update(&mut self, source: String, timestamp: u64, rates: ForexRateMap) -> bool {
        let timestamp = (timestamp / ONE_DAY_SECONDS) * ONE_DAY_SECONDS;

        let mut create_new = false;
        if let Some(one_day_collector) = self.days.iter_mut().find(|odc| odc.timestamp == timestamp)
        {
            // Already has a collector for this day
            one_day_collector.update(source, rates);
            return true;
        } else if let Some(max_time) = self.days.iter().map(|odc| odc.timestamp).max() {
            if timestamp > max_time {
                // New day
                create_new = true;
            } // Else, timestamp is too old
        } else {
            // Collector is empty
            create_new = true;
        }
        if create_new {
            // Create a new entry for a new day
            // Remove oldest day if there are [MAX_COLLECTION_DAYS] entries
            let mut new_collector = OneDayRatesCollector::new(timestamp);
            new_collector.update(source, rates);
            if self.days.len() == MAX_COLLECTION_DAYS {
                self.days.pop_front();
            }
            self.days.push_back(new_collector);
            true
        } else {
            false
        }
    }

    /// Extracts all existing rates for the given timestamp, if it exists in this collector.
    pub(crate) fn get_rates_map(&self, timestamp: u64) -> Option<ForexMultiRateMap> {
        self.days
            .iter()
            .find(|one_day_collector| one_day_collector.timestamp == timestamp)
            .map(|one_day_collector| one_day_collector.get_rates_map())
    }

    /// Return the list of sources used for a given timestamp.
    pub(crate) fn get_sources(&self, timestamp: u64) -> Option<Vec<String>> {
        self.days
            .iter()
            .find(|one_day_collector| one_day_collector.timestamp == timestamp)
            .map(|one_day_collector| one_day_collector.sources.clone().into_iter().collect())
    }
}

/// The base URL may contain the following placeholders:
/// `DATE`: This string must be replaced with the timestamp string as provided by `format_timestamp`.
const DATE: &str = "DATE";

/// The possible errors that can occur when calling an exchange.
#[derive(Debug)]
pub enum TransformHttpResponseError {
    /// Error that occurs when extracting the rate from the response.
    Extract(ExtractError),
    /// Error used when there is a failure encoding or decoding candid.
    Candid(CandidError),
}

impl core::fmt::Display for TransformHttpResponseError {
    fn fmt(&self, f: &mut std::fmt::Formatter<'_>) -> std::fmt::Result {
        match self {
            TransformHttpResponseError::Extract(error) => {
                write!(f, "Failed to extract rate: {error}")
            }
            TransformHttpResponseError::Candid(error) => {
                write!(f, "Failed to encode/decode: {error}")
            }
        }
    }
}

/// This trait is use to provide the basic methods needed for a forex data source.
trait IsForex {
    /// The base URL template that is provided to [IsForex::get_url].
    fn get_base_url(&self) -> &str;

    /// Provides the ability to format the timestamp as a string. Default implementation is
    /// to simply return the provided timestamp as a string.
    fn format_timestamp(&self, timestamp: u64) -> String {
        timestamp.to_string()
    }

    /// A default implementation to generate a URL based on the given parameters.
    /// The method takes the base URL for the forex and replaces the following
    /// placeholders:
    /// * [DATE]
    fn get_url(&self, timestamp: u64) -> String {
        let timestamp = (timestamp / ONE_DAY_SECONDS) * ONE_DAY_SECONDS;
        self.get_base_url()
            .replace(DATE, &self.format_timestamp(timestamp))
    }

    /// A default implementation to extract the rate from the response's body
    /// using the base filter and [jq::extract].
    fn extract_rate(&self, bytes: &[u8], timestamp: u64) -> Result<ForexRateMap, ExtractError>;

    /// A utility function that receives a set of rates relative to some quote asset, and returns a set of rates relative to USD as the quote asset
    fn normalize_to_usd(&self, values: &ForexRateMap) -> Result<ForexRateMap, ExtractError> {
        match values.get(USD) {
            Some(usd_value) => Ok(values
                .iter()
                .map(|(symbol, value)| {
                    (
                        symbol.to_string(),
                        // Use u128 to avoid potential overflow
                        ((RATE_UNIT as u128 * *value as u128) / *usd_value as u128) as u64,
                    )
                })
                .collect()),
            None => Err(ExtractError::RateNotFound {
                filter: "No USD rate".to_string(),
            }),
        }
    }

    /// Indicates if the forex source supports IPv6.
    fn supports_ipv6(&self) -> bool {
        false
    }

    /// Provides additional HTTP request headers for the specific source
    fn get_additional_http_request_headers(&self) -> Vec<(String, String)> {
        vec![]
    }

    /// Transforms the response body by using the provided payload. The payload contains arguments
    /// the forex needs in order to extract the rate.
    fn transform_http_response_body(
        &self,
        body: &[u8],
        payload: &[u8],
    ) -> Result<Vec<u8>, TransformHttpResponseError> {
        let timestamp = decode_args::<(u64,)>(payload)
            .map_err(TransformHttpResponseError::Candid)?
            .0;
        let forex_rate_map = self
            .extract_rate(body, timestamp)
            .map_err(TransformHttpResponseError::Extract)?;
        encode_one(forex_rate_map).map_err(TransformHttpResponseError::Candid)
    }

    /// Encodes the context given the particular arguments.
    fn encode_payload(&self, args: &ForexContextArgs) -> Result<Vec<u8>, CandidError> {
        encode_args((args.timestamp,))
    }

    /// Returns the reference timezone offset for the forex source.
    fn get_utc_offset(&self) -> i16;

    /// Returns the timestamp in the timezone of the source, given the UTC time `current_timestamp`.
    fn offset_timestamp_to_timezone(&self, current_timestamp: u64) -> u64 {
        (current_timestamp as i64 + (self.get_utc_offset() as i64 * ONE_HOUR_SECONDS as i64)) as u64
    }

    /// Returns the actual timestamp that needs to be used in order to query the given timestamp's rates.
    /// (Some sources expect a different date, usually for the day after)
    fn offset_timestamp_for_query(&self, timestamp: u64) -> u64 {
        timestamp
    }

    fn max_response_bytes(&self) -> u64 {
        ONE_KIB
    }
}

#[cfg(test)]
mod test {
    use ic_xrc_types::{ExchangeRate, ExchangeRateMetadata};
    use maplit::hashmap;

    use crate::DECIMALS;

    use super::*;

    use crate::api::test::eur_asset;

    /// Tests that the [OneDayRatesCollector] struct correctly collects rates and returns them.
    #[test]
    fn one_day_rate_collector_update_and_get() {
        // Create a collector, update three times, check median rates.
        let mut collector = OneDayRatesCollector {
            rates: HashMap::new(),
            timestamp: 1234,
            sources: HashSet::new(),
        };

        // Insert real values with the correct timestamp.
        let rates = hashmap! {
            "EUR".to_string() => 1_000_000_000,
            "SGD".to_string() => 100_000_000,
            "CHF".to_string() => 700_000_000,
        };
        collector.update("src1".to_string(), rates);
        let rates = hashmap! {
            "EUR".to_string() => 1_100_000_000,
            "SGD".to_string() => 1_000_000_000,
            "CHF".to_string() => 1_000_000_000,
        };
        collector.update("src2".to_string(), rates);
        let rates = hashmap! {
            "EUR".to_string() => 800_000_000,
            "SGD".to_string() => 1_300_000_000,
            "CHF".to_string() => 2_100_000_000,
        };
        collector.update("src3".to_string(), rates);

        let result = collector.get_rates_map();
        assert_eq!(result.len(), 3);
        result.values().for_each(|v| {
            let rate: ExchangeRate = v
                .clone()
                .try_into()
                .expect("The conversion to the ExchangeRate struct should work.");
            assert_eq!(rate.rate, RATE_UNIT);
            assert_eq!(rate.metadata.base_asset_num_received_rates, 3);
        });
    }

    /// Tests that the [ForexRatesCollector] struct correctly collects rates and returns them.
    #[test]
    fn rate_collector_update_and_get() {
        let mut collector = ForexRatesCollector::new();

        // Start by executing the same logic as for the [OneDayRatesCollector] to verify that the calls are relayed correctly
        let first_day_timestamp = (123456789 / ONE_DAY_SECONDS) * ONE_DAY_SECONDS;
        let rates = hashmap! {
            "EUR".to_string() => 1_000_000_000,
            "SGD".to_string() => 100_000_000,
            "CHF".to_string() => 700_000_000,
        };
        collector.update("src1".to_string(), first_day_timestamp, rates);
        let rates = hashmap! {
            "EUR".to_string() => 1_100_000_000,
            "SGD".to_string() => 1_000_000_000,
            "CHF".to_string() => 1_000_000_000,
        };
        collector.update("src2".to_string(), first_day_timestamp, rates);
        let rates = hashmap! {
            "EUR".to_string() => 800_000_000,
            "SGD".to_string() => 1_300_000_000,
            "CHF".to_string() => 2_100_000_000,
        };
        collector.update("src3".to_string(), first_day_timestamp, rates);

        let result = collector.get_rates_map(first_day_timestamp).unwrap();
        assert_eq!(result.len(), 3);
        result.values().for_each(|v| {
            let rate: ExchangeRate = v
                .clone()
                .try_into()
                .expect("The conversion to the ExchangeRate struct should work.");
            assert_eq!(rate.rate, RATE_UNIT);
            assert_eq!(rate.metadata.base_asset_num_received_rates, 3);
        });

        // Add a new day
        let second_day_timestamp = first_day_timestamp + ONE_DAY_SECONDS;
        let test_rate: u64 = 700_000_000;
        let rates = hashmap! {
            "EUR".to_string() => test_rate,
            "SGD".to_string() => test_rate,
            "CHF".to_string() => test_rate,
        };
        collector.update("src1".to_string(), second_day_timestamp, rates);
        let result = collector.get_rates_map(second_day_timestamp).unwrap();
        assert_eq!(result.len(), 3);
        result.values().for_each(|v| {
            let rate: ExchangeRate = v
                .clone()
                .try_into()
                .expect("The conversion to the ExchangeRate struct should work.");
            assert_eq!(rate.rate, test_rate);
            assert_eq!(rate.metadata.base_asset_num_received_rates, 1);
        });

        // Add a third day and expect the first one to not be available
        let third_day_timestamp = second_day_timestamp + ONE_DAY_SECONDS;
        let test_rate: u64 = 800_000_000;
        let rates = hashmap! {
            "EUR".to_string() => test_rate,
            "SGD".to_string() => test_rate,
            "CHF".to_string() => test_rate,
        };
        collector.update("src1".to_string(), third_day_timestamp, rates.clone());
        let result = collector.get_rates_map(third_day_timestamp).unwrap();
        assert_eq!(result.len(), 3);
        result.values().for_each(|v| {
            let rate: ExchangeRate = v
                .clone()
                .try_into()
                .expect("The conversion to the ExchangeRate struct should work.");
            assert_eq!(rate.rate, test_rate);
            assert_eq!(rate.metadata.base_asset_num_received_rates, 1);
        });
        assert!(collector.get_rates_map(first_day_timestamp).is_none());
        assert!(collector.get_rates_map(second_day_timestamp).is_some());

        // Try to add an old day and expect it to fail
        assert!(!collector.update("src1".to_string(), first_day_timestamp, rates));
    }

    #[test]
    fn ensure_rate_store_removes_usd_rates() {
        let mut collector = ForexRatesCollector::new();

        // Start by executing the same logic as for the [OneDayRatesCollector] to verify that the calls are relayed correctly.
        let timestamp = (123456789 / ONE_DAY_SECONDS) * ONE_DAY_SECONDS;
        collector.update(
            "src1".to_string(),
            timestamp,
            hashmap! {
                "EUR".to_string() => 1_000_000_000,
                "SGD".to_string() => 100_000_000,
                "CHF".to_string() => 700_000_000,
                USD.to_string() => RATE_UNIT
            },
        );
        collector.update(
            "src1".to_string(),
            timestamp,
            hashmap! {
                "EUR".to_string() => 1_100_000_000,
                "SGD".to_string() => 1_000_000_000,
                "CHF".to_string() => 1_000_000_000,
                USD.to_string() => RATE_UNIT
            },
        );
        collector.update(
            "src3".to_string(),
            timestamp,
            hashmap! {
                "EUR".to_string() => 800_000_000,
                "SGD".to_string() => 1_300_000_000,
                "CHF".to_string() => 2_100_000_000,
                USD.to_string() => RATE_UNIT
            },
        );

        let rates_map = collector
            .get_rates_map(timestamp)
            .expect("should be able to create a rates map");
        let mut store = ForexRateStore::new();
        store.put(timestamp, rates_map);

        let maybe_rate = store
            .rates
            .get(&timestamp)
            .expect("There should be an entry for the timestamp")
            .get(USD);
        assert!(maybe_rate.is_none());
    }

    /// Tests that the [ForexRatesStore] struct correctly updates rates for the same timestamp.
    #[test]
    fn rate_store_update() {
        // Create a store, update, check that only rates with more sources were updated.
        let mut store = ForexRateStore::new();
        store.put(
            1234,
            hashmap! {
                "EUR".to_string() =>
                    QueriedExchangeRate::new(eur_asset(),
                        usd_asset(), 1234, &[800_000_000, 800_000_000], 2, 2, Some(1234)),
                "SGD".to_string() =>
                    QueriedExchangeRate::new(Asset {
                                symbol: "SGD".to_string(),
                                class: AssetClass::FiatCurrency,
                            }, usd_asset(), 1234, &[1_000_000_000, 1_000_000_000, 1_000_000_000], 3, 3, Some(1234)),
                "CHF".to_string() =>
                    QueriedExchangeRate::new(Asset {
                                symbol: "CHF".to_string(),
                                class: AssetClass::FiatCurrency,
                            }, usd_asset(), 1234, &[2_100_000_000], 1, 1, Some(1234)),
                "CAD".to_string() =>
                    QueriedExchangeRate::new(Asset {
                                symbol: "CAD".to_string(),
                                class: AssetClass::FiatCurrency,
                            }, usd_asset(), 1234, &[2_500_000_000], 1, 1, Some(1234)),
            },
        );
        store.put(
            1234,
            hashmap! {
                "EUR".to_string() =>
                    QueriedExchangeRate::new(eur_asset(), usd_asset(), 1234, &[1_000_000_000, 1_000_000_000, 1_000_000_000], 3, 3, Some(1234)),
                "GBP".to_string() =>
                    QueriedExchangeRate::new(Asset {
                                symbol: "GBP".to_string(),
                                class: AssetClass::FiatCurrency,
                            }, usd_asset(), 1234, &[1_000_000_000, 1_000_000_000], 2, 2, Some(1234)),
                "CHF".to_string() =>
                    QueriedExchangeRate::new(Asset {
                                symbol: "CHF".to_string(),
                                class: AssetClass::FiatCurrency,
                            }, usd_asset(), 1234, &[1_000_000_000, 1_000_000_000], 2, 2, Some(1234)),
            },
        );

        assert!(matches!(
            store.get(1234, 1234, "EUR", USD),
            Ok(rate) if rate.rates == vec![1_000_000_000, 1_000_000_000, 1_000_000_000] && rate.base_asset_num_received_rates == 3,
        ));
        assert!(matches!(
            store.get(1234, 1234, "SGD", USD),
            Ok(rate) if rate.rates == vec![1_000_000_000, 1_000_000_000, 1_000_000_000] && rate.base_asset_num_received_rates == 3,
        ));
        assert!(matches!(
            store.get(1234, 1234, "CHF", USD),
            Ok(rate) if rate.rates == vec![1_000_000_000, 1_000_000_000] && rate.base_asset_num_received_rates == 2,
        ));
        assert!(matches!(
            store.get(1234, 1234, "GBP", USD),
            Ok(rate) if rate.rates == vec![1_000_000_000, 1_000_000_000] && rate.base_asset_num_received_rates == 2,
        ));
        assert!(matches!(
            store.get(1234, 1234, USD, "CAD"),
            Ok(rate) if rate.rates == vec![400_000_000] && rate.base_asset_num_received_rates == 1,
        ));
        assert!(matches!(
            store.get(1234, 1234, "CHF", "EUR"),
            Ok(rate) if rate.rates == vec![1_000_000_000, 1_000_000_000, 1_000_000_000, 1_000_000_000, 1_000_000_000, 1_000_000_000] && rate.base_asset_num_received_rates == 2 && rate.base_asset.symbol == "CHF" && rate.quote_asset.symbol == "EUR",
        ));

        let result = store.get(1234, 1234, "HKD", USD);
        assert!(
            matches!(result, Err(GetForexRateError::CouldNotFindBaseAsset(timestamp, ref asset)) if timestamp == (1234 / ONE_DAY_SECONDS) * ONE_DAY_SECONDS && asset == "HKD"),
            "Expected `Err(GetForexRateError::CouldNotFindBaseAsset)`, Got: {:?}",
            result
        );
    }

    #[test]
    fn rate_store_gets_rate_in_past_if_current_day_is_not_over() {
        // Create a store, update, check that only rates with more sources were updated.
        let mut store = ForexRateStore::new();
        // Day 0
        store.put(
            0,
            hashmap! {
                "EUR".to_string() =>
                    QueriedExchangeRate::new(Asset {
                                symbol: "GBP".to_string(),
                                class: AssetClass::FiatCurrency,
                            }, usd_asset(), 0, &[800_000_000], 1, 1, Some(0)),
            },
        );
        // Day 1
        store.put(
            ONE_DAY_SECONDS,
            hashmap! {
                "EUR".to_string() =>
<<<<<<< HEAD
                    QueriedExchangeRate::new(eur_asset(), usd_asset(), SECONDS_PER_DAY, &[1_000_000_000, 1_000_000_000], 2, 2, Some(SECONDS_PER_DAY)),
=======
                    QueriedExchangeRate {
                        base_asset: Asset {
                            symbol: "EUR".to_string(),
                            class: AssetClass::FiatCurrency,
                        },
                        quote_asset: Asset {
                            symbol: USD.to_string(),
                            class: AssetClass::FiatCurrency,
                        },
                        timestamp: ONE_DAY_SECONDS,
                        rates: vec![1_000_000_000],
                        base_asset_num_queried_sources: 5,
                        base_asset_num_received_rates: 5,
                        quote_asset_num_queried_sources: 5,
                        quote_asset_num_received_rates: 5,
                        forex_timestamp: Some(ONE_DAY_SECONDS),
                    },
>>>>>>> 2b967d01
            },
        );
        // Day 2
        store.put(
            ONE_DAY_SECONDS * 2,
            hashmap! {
                "EUR".to_string() =>
<<<<<<< HEAD
                    QueriedExchangeRate::new(eur_asset(), usd_asset(), SECONDS_PER_DAY * 2, &[1_500_000_000, 1_500_000_000, 1_500_000_000], 3, 3, Some(SECONDS_PER_DAY * 2)),
=======
                    QueriedExchangeRate {
                        base_asset: Asset {
                            symbol: "EUR".to_string(),
                            class: AssetClass::FiatCurrency,
                        },
                        quote_asset: Asset {
                            symbol: USD.to_string(),
                            class: AssetClass::FiatCurrency,
                        },
                        timestamp: ONE_DAY_SECONDS * 2,
                        rates: vec![1_500_000_000],
                        base_asset_num_queried_sources: 5,
                        base_asset_num_received_rates: 5,
                        quote_asset_num_queried_sources: 5,
                        quote_asset_num_received_rates: 5,
                        forex_timestamp: Some(ONE_DAY_SECONDS * 2),
                    },
>>>>>>> 2b967d01
            },
        );

        // If the current timestamp is day 1 and the requested timestamp is day 0,
        // return the timestamp for day 0.
        let result = store.get(ONE_DAY_SECONDS / 2, ONE_DAY_SECONDS, "EUR", USD);
        assert!(matches!(
            result,
            Ok(rate) if rate.rates == vec![800_000_000] && rate.base_asset_num_received_rates == 1,
        ));

        // If the current timestamp is 12pm UTC on day 2 and the requested timestamp is at day 1,
        // return the timestamp for day 1.
        let result = store.get(
            ONE_DAY_SECONDS,
            ONE_DAY_SECONDS * 2 + ONE_DAY_SECONDS / 2,
            "EUR",
            USD,
        );
        assert!(matches!(
            result,
            Ok(rate) if rate.rates == vec![1_000_000_000, 1_000_000_000] && rate.base_asset_num_received_rates == 2,
        ));

        // If the current timestamp is 12pm UTC on day 2 and the requested timestamp is at day 2,
        // return the rate for day 1 as day 2 is still active for some sources.
        let result = store.get(
            ONE_DAY_SECONDS * 2,
            ONE_DAY_SECONDS * 2 + ONE_DAY_SECONDS / 2,
            "EUR",
            USD,
        );
        assert!(matches!(
            result,
            Ok(rate) if rate.rates == vec![1_000_000_000, 1_000_000_000] && rate.base_asset_num_received_rates == 2,
        ));

        // If the current timestamp is 12am UTC-12 of day 3 (12am UTC+12 of day 4, means day 2 is just over anywhere on Earth)
        // and the requested timestamp is day 2, retrieve the rate at day 2.
        let result = store.get(ONE_DAY_SECONDS * 2, ONE_DAY_SECONDS * 4, "EUR", USD);
        assert!(matches!(
            result,
            Ok(rate) if rate.rates == vec![1_500_000_000, 1_500_000_000, 1_500_000_000] && rate.base_asset_num_received_rates == 3,
        ));

        // Check that `get` goes back in time to find a rate in the past.
        let result = store.get(
            ONE_DAY_SECONDS * 3,
            ONE_DAY_SECONDS * 3 + ONE_DAY_SECONDS / 2,
            "EUR",
            USD,
        );
        assert!(matches!(
            result,
            Ok(rate) if rate.rates == vec![1_500_000_000, 1_500_000_000, 1_500_000_000] && rate.base_asset_num_received_rates == 3,
        ));
    }

    #[test]
    fn rate_store_get_same_asset() {
        let store = ForexRateStore::new();
        let result: Result<ExchangeRate, GetForexRateError> =
            store.get(1234, 1234, USD, USD).map(|v| {
                v.try_into()
                    .expect("The conversion to the ExchangeRate struct should work.")
            });
        assert!(matches!(result, Ok(forex_rate) if forex_rate.rate == RATE_UNIT));
        let result: Result<ExchangeRate, GetForexRateError> =
            store.get(1234, 1234, "CHF", "CHF").map(|v| {
                v.try_into()
                    .expect("The conversion to the ExchangeRate struct should work.")
            });
        assert!(matches!(result, Ok(forex_rate) if forex_rate.rate == RATE_UNIT));
    }

    /// Test that SDR and XDR rates are reported as the same asset under the symbol "xdr"
    #[test]
    fn collector_sdr_xdr() {
        let mut collector = OneDayRatesCollector {
            rates: HashMap::new(),
            timestamp: 1234,
            sources: HashSet::new(),
        };

        let rates = vec![
            ("SDR".to_string(), 1_000_000_000),
            ("XDR".to_string(), 700_000_000),
        ]
        .into_iter()
        .collect();
        collector.update("src1".to_string(), rates);

        let rates = vec![("SDR".to_string(), 1_100_000_000)]
            .into_iter()
            .collect();
        collector.update("src2".to_string(), rates);

        let rates = vec![
            ("SDR".to_string(), 1_050_000_000),
            ("XDR".to_string(), 900_000_000),
        ]
        .into_iter()
        .collect();
        collector.update("src3".to_string(), rates);

        let result: ExchangeRate = (&collector.get_rates_map()["XDR"])
            .clone()
            .try_into()
            .expect("The conversion to the ExchangeRate struct should work.");

        assert!(matches!(
            result,
            rate if rate.rate == RATE_UNIT && rate.metadata.base_asset_num_received_rates == 5,
        ))
    }

    /// This function tests that the [ForexRatesCollector] computes and adds the correct CXDR rate if
    /// all EUR/USD, CNY/USD, JPY/USD, and GBP/USD rates are available.
    #[test]
    fn verify_compute_xdr_rate() {
        let mut map: HashMap<String, Vec<u64>> = HashMap::new();
        map.insert(
            "EUR".to_string(),
            vec![979_500_000, 981_500_000, 969_800_000],
        ); // median: 979_500_000
        map.insert("CNY".to_string(), vec![140_500_000, 148_900_000]); // median: 144_700_000
        map.insert(
            "JPY".to_string(),
            vec![6_900_000, 7_100_000, 6_800_000, 7_000_000],
        ); // median: 6_950_000
        map.insert(
            "GBP".to_string(),
            vec![1_121_200_000, 1_122_000_000, 1_120_900_000],
        ); // median: 1_121_200_000

        let collector = OneDayRatesCollector {
            rates: map,
            timestamp: 0,
            sources: HashSet::new(),
        };

        let rates_map = collector.get_rates_map();
        let cxdr_usd_rate: ExchangeRate = rates_map
            .get(COMPUTED_XDR_SYMBOL)
            .expect("A rate should be returned")
            .clone()
            .try_into()
            .expect("The conversion to the ExchangeRate struct should work.");

        // The expected CXDR/USD rate is
        // 0.58252*1.0+0.38671*0.9795+1.0174*0.1447+11.9*0.00695+0.085946*1.1212
        // = 1.28758788

        // The expected variance is
        // EUR_XDR_WEIGHT^2*Var(EUR) + CNY_XDR_WEIGHT^2*Var(CNY)
        // + JPY_XDR_WEIGHT^2*Var(JPY) + GBP_XDR_WEIGHT^2*Var(GBP) or, equivalently
        // (EUR_XDR_WEIGHT*std_dev(EUR))^2 + (CNY_XDR_WEIGHT*std_dev(CNY))^2
        // + (JPY_XDR_WEIGHT*std_dev(JPY))^2 + (GBP_XDR_WEIGHT*std_dev(GBP))^2, which is
        // (0.386710*0.006258061)^2 + (1.0174*0.005939696)^2 + (11.9*0.000129099)^2 + (0.085946*0.000568624)^2
        // = 0.006688618.
        // The standard deviation is sqrt(0.000044738) = 0.00065.

        let _expected_rate = ExchangeRate {
            base_asset: Asset {
                symbol: "CXDR".to_string(),
                class: AssetClass::FiatCurrency,
            },
            quote_asset: usd_asset(),
            timestamp: 0,
            rate: 1287587880,
            metadata: ExchangeRateMetadata {
                decimals: DECIMALS,
                base_asset_num_queried_sources: FOREX_SOURCES.len(),
                base_asset_num_received_rates: 2,
                quote_asset_num_queried_sources: FOREX_SOURCES.len(),
                quote_asset_num_received_rates: 2,
                standard_deviation: 6688618,
                forex_timestamp: Some(0),
            },
        };

        assert_eq!(cxdr_usd_rate, _expected_rate);
    }

    /// This function tests that the computed set of artificial CXDR rates does not contain any zero rates.
    /// The fiat currency rates are taken from a real execution, which caused a CXDR rate to be
    /// zero because of a wrong JPY rate.
    #[test]
    fn no_zero_rates_when_computing_xdr_rate() {
        let mut map: HashMap<String, Vec<u64>> = HashMap::new();
        map.insert(
            "EUR".to_string(),
            vec![1_064_600_059, 1_066_000_000, 1_066_500_000, 1_069_086_041],
        );
        map.insert(
            "CNY".to_string(),
            vec![144_121_365, 144_170_327, 144_250_605, 144_266_666],
        );
        // The JPY rates contain an entry that is hundred times too large.
        map.insert(
            "JPY".to_string(),
            vec![7_344_535, 7_354_056, 7_360_340, 736_571_428],
        );
        map.insert(
            "GBP".to_string(),
            vec![1_198_745_616, 1_201_173_556, 1_201_190_476, 1_204_432_215],
        );

        let collector = OneDayRatesCollector {
            rates: map,
            timestamp: 0,
            sources: HashSet::new(),
        };

        let rates_map = collector.get_rates_map();
        let cxdr_usd_rate = rates_map
            .get(COMPUTED_XDR_SYMBOL)
            .expect("A rate should be returned");

        assert_ne!(cxdr_usd_rate.rates[0], 0);
    }

    /// Test transform_http_response_body to the correct set of bytes.
    #[test]
    fn encoding_transformed_http_response() {
        let forex = Forex::EuropeanCentralBank(EuropeanCentralBank);
        let body = "<?xml version=\"1.0\" encoding=\"UTF-8\"?>\n<gesmes:Envelope xmlns:gesmes=\"http://www.gesmes.org/xml/2002-08-01\" xmlns=\"http://www.ecb.int/vocabulary/2002-08-01/eurofxref\">\n    <gesmes:subject>Reference rates</gesmes:subject>\n    <gesmes:Sender>\n        <gesmes:name>European Central Bank</gesmes:name>\n    </gesmes:Sender>\n    <Cube>\n        <Cube time='2022-10-03'>\n            <Cube currency='USD' rate='0.9764' />\n            <Cube currency='JPY' rate='141.49' />\n            <Cube currency='BGN' rate='1.9558' />\n            <Cube currency='CZK' rate='24.527' />\n            <Cube currency='DKK' rate='7.4366' />\n            <Cube currency='GBP' rate='0.87070' />\n            <Cube currency='HUF' rate='424.86' />\n            <Cube currency='PLN' rate='4.8320' />\n            <Cube currency='RON' rate='4.9479' />\n            <Cube currency='SEK' rate='10.8743' />\n            <Cube currency='CHF' rate='0.9658' />\n            <Cube currency='ISK' rate='141.70' />\n            <Cube currency='NOK' rate='10.5655' />\n            <Cube currency='HRK' rate='7.5275' />\n            <Cube currency='TRY' rate='18.1240' />\n            <Cube currency='AUD' rate='1.5128' />\n            <Cube currency='BRL' rate='5.1780' />\n            <Cube currency='CAD' rate='1.3412' />\n            <Cube currency='CNY' rate='6.9481' />\n            <Cube currency='HKD' rate='7.6647' />\n            <Cube currency='IDR' rate='14969.79' />\n            <Cube currency='ILS' rate='3.4980' />\n            <Cube currency='INR' rate='79.8980' />\n            <Cube currency='KRW' rate='1408.25' />\n            <Cube currency='MXN' rate='19.6040' />\n            <Cube currency='MYR' rate='4.5383' />\n            <Cube currency='NZD' rate='1.7263' />\n            <Cube currency='PHP' rate='57.599' />\n            <Cube currency='SGD' rate='1.4015' />\n            <Cube currency='THB' rate='37.181' />\n            <Cube currency='ZAR' rate='17.5871' />\n        </Cube>\n    </Cube>\n</gesmes:Envelope>".as_bytes();
        let context_bytes = forex
            .encode_context(&ForexContextArgs {
                timestamp: 1664755200,
            })
            .expect("should be able to encode");
        let context =
            Forex::decode_context(&context_bytes).expect("should be able to decode bytes");
        let bytes = forex
            .transform_http_response_body(body, &context.payload)
            .expect("should be able to transform the body");
        let result = Forex::decode_response(&bytes);

        assert!(matches!(result, Ok(map) if map["EUR"] == 976_400_000));
    }

    /// Test that response decoding works correctly.
    #[test]
    fn decode_transformed_http_response() {
        let hex_string = "4449444c026d016c0200710178010001034555520100000000000000";
        let bytes = hex::decode(hex_string).expect("should be able to decode");
        let result = Forex::decode_response(&bytes);
        assert!(matches!(result, Ok(map) if map["EUR"] == 1));
    }

    /// This function tests that the [ForexRateStore] can return the amount of bytes it has
    /// allocated over time.
    #[test]
    fn forex_rate_store_can_return_the_number_of_bytes_allocated_to_it() {
        let mut store = ForexRateStore::new();
        store.put(
            0,
            hashmap! {
                "EUR".to_string() => QueriedExchangeRate::new(eur_asset(), usd_asset(), 1234, &[10_000], 1, 1, Some(1234)),
            },
        );

        assert_eq!(store.allocated_bytes(), 273);
    }

    /// This function tests the "go back" mechanism where, when there are no rates for a requested timestamp, we may go back up to [MAX_DAYS_TO_GO_BACK] days.
    #[test]
    fn forex_go_back_days() {
        let mut store = ForexRateStore::new();

        let timestamp = 1661990400; // Corresponds to 2022-09-01
        let queried_timestamp = timestamp + ONE_DAY_SECONDS * MAX_DAYS_TO_GO_BACK;

        store.put(
            timestamp,
            hashmap! {
                "EUR".to_string() => QueriedExchangeRate::new(eur_asset(), usd_asset(), timestamp, &[10_000], 5, 5, Some(timestamp))
            }
        );

        // Assert that we can retrieve rates up to [MAX_DAYS_TO_GO_BACK] days back.
        assert_eq!(
            store
                .get(queried_timestamp, queried_timestamp, "EUR", USD)
                .unwrap()
                .forex_timestamp
                .unwrap(),
            timestamp
        );
        // But also that we cannot retrieve rates for more than that.
        let queried_timestamp = queried_timestamp + ONE_DAY_SECONDS * 2 + ONE_DAY_SECONDS / 2;
        assert!(matches!(
            store.get(queried_timestamp, queried_timestamp, "EUR", USD),
            Err(GetForexRateError::InvalidTimestamp(_queried_timestamp))
        ));
    }

    #[test]
    #[cfg(not(feature = "ipv4-support"))]
    fn is_available() {
        let available_forex_sources_count =
            FOREX_SOURCES.iter().filter(|e| e.is_available()).count();
        assert_eq!(available_forex_sources_count, 3);
    }

    #[test]
    #[cfg(feature = "ipv4-support")]
    fn is_available_ipv4() {
        let available_forex_sources_count =
            FOREX_SOURCES.iter().filter(|e| e.is_available()).count();
        assert_eq!(available_forex_sources_count, 11);
    }

    #[test]
    fn correct_shift_to_latest_source_eod() {
        // Let the current time be day 2, noon UTC
        let current_timestamp = ONE_DAY_SECONDS * 2 + ONE_DAY_SECONDS / 2;
        // Try the timestamp of the beginning of day 2 UTC
        // Expect a shift to day 1
        let requested_timestamp = ONE_DAY_SECONDS * 2;
        let shifted =
            ForexRateStore::shift_to_latest_source_eod(requested_timestamp, current_timestamp);
        assert_eq!(shifted, ONE_DAY_SECONDS);
        // Try the timestamp of the beginning of day 1 UTC
        // Expect no shift
        let requested_timestamp = ONE_DAY_SECONDS;
        let shifted =
            ForexRateStore::shift_to_latest_source_eod(requested_timestamp, current_timestamp);
        assert_eq!(shifted, requested_timestamp);
    }
}<|MERGE_RESOLUTION|>--- conflicted
+++ resolved
@@ -1047,27 +1047,7 @@
             ONE_DAY_SECONDS,
             hashmap! {
                 "EUR".to_string() =>
-<<<<<<< HEAD
-                    QueriedExchangeRate::new(eur_asset(), usd_asset(), SECONDS_PER_DAY, &[1_000_000_000, 1_000_000_000], 2, 2, Some(SECONDS_PER_DAY)),
-=======
-                    QueriedExchangeRate {
-                        base_asset: Asset {
-                            symbol: "EUR".to_string(),
-                            class: AssetClass::FiatCurrency,
-                        },
-                        quote_asset: Asset {
-                            symbol: USD.to_string(),
-                            class: AssetClass::FiatCurrency,
-                        },
-                        timestamp: ONE_DAY_SECONDS,
-                        rates: vec![1_000_000_000],
-                        base_asset_num_queried_sources: 5,
-                        base_asset_num_received_rates: 5,
-                        quote_asset_num_queried_sources: 5,
-                        quote_asset_num_received_rates: 5,
-                        forex_timestamp: Some(ONE_DAY_SECONDS),
-                    },
->>>>>>> 2b967d01
+                    QueriedExchangeRate::new(eur_asset(), usd_asset(), ONE_DAY_SECONDS, &[1_000_000_000, 1_000_000_000], 2, 2, Some(ONE_DAY_SECONDS)),
             },
         );
         // Day 2
@@ -1075,27 +1055,7 @@
             ONE_DAY_SECONDS * 2,
             hashmap! {
                 "EUR".to_string() =>
-<<<<<<< HEAD
-                    QueriedExchangeRate::new(eur_asset(), usd_asset(), SECONDS_PER_DAY * 2, &[1_500_000_000, 1_500_000_000, 1_500_000_000], 3, 3, Some(SECONDS_PER_DAY * 2)),
-=======
-                    QueriedExchangeRate {
-                        base_asset: Asset {
-                            symbol: "EUR".to_string(),
-                            class: AssetClass::FiatCurrency,
-                        },
-                        quote_asset: Asset {
-                            symbol: USD.to_string(),
-                            class: AssetClass::FiatCurrency,
-                        },
-                        timestamp: ONE_DAY_SECONDS * 2,
-                        rates: vec![1_500_000_000],
-                        base_asset_num_queried_sources: 5,
-                        base_asset_num_received_rates: 5,
-                        quote_asset_num_queried_sources: 5,
-                        quote_asset_num_received_rates: 5,
-                        forex_timestamp: Some(ONE_DAY_SECONDS * 2),
-                    },
->>>>>>> 2b967d01
+                    QueriedExchangeRate::new(eur_asset(), usd_asset(), ONE_DAY_SECONDS * 2, &[1_500_000_000, 1_500_000_000, 1_500_000_000], 3, 3, Some(ONE_DAY_SECONDS * 2)),
             },
         );
 
