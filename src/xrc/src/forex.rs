use chrono::naive::NaiveDateTime;
use ic_cdk::export::candid::{
    decode_args, decode_one, encode_args, encode_one, CandidType, Deserialize, Error as CandidError,
};
use std::cmp::min;
use std::collections::{HashSet, VecDeque};
use std::mem::size_of_val;
use std::{collections::HashMap, convert::TryInto};

use crate::{
    candid::{Asset, AssetClass, ExchangeRateError},
    median, standard_deviation, utils, AllocatedBytes, ExtractError, QueriedExchangeRate, ONE_KIB,
    RATE_UNIT, USD,
};

/// The IMF SDR weights used to compute the XDR rate.
pub(crate) const USD_XDR_WEIGHT_PER_MILLION: u128 = 582_520;
pub(crate) const EUR_XDR_WEIGHT_PER_MILLION: u128 = 386_710;
pub(crate) const CNY_XDR_WEIGHT_PER_MILLION: u128 = 1_017_400;
pub(crate) const JPY_XDR_WEIGHT_PER_MILLION: u128 = 11_900_000;
pub(crate) const GBP_XDR_WEIGHT_PER_MILLION: u128 = 85_946;

/// The CMC uses a computed XDR (CXDR) rate based on the IMF SDR weights.
pub(crate) const COMPUTED_XDR_SYMBOL: &str = "CXDR";

/// Maximal number of days to keep around in the [ForexRatesCollector]
const MAX_COLLECTION_DAYS: usize = 2;

/// A map of multiple forex rates with one source per forex. The key is the forex symbol and the value is the corresponding rate.
pub type ForexRateMap = HashMap<String, u64>;

/// A map of multiple forex rates with possibly multiple sources per forex. The key is the forex symbol and the value is the corresponding rate and the number of sources used to compute it.
pub(crate) type ForexMultiRateMap = HashMap<String, QueriedExchangeRate>;

impl AllocatedBytes for ForexMultiRateMap {
    fn allocated_bytes(&self) -> usize {
        size_of_val(self)
            + self.iter().fold(0, |acc, (key, rate)| {
                acc + size_of_val(key) + key.len() + rate.allocated_bytes()
            })
    }
}

/// The forex rate storage struct. Stores a map of <timestamp, [ForexMultiRateMap]>.
#[derive(CandidType, Deserialize, Clone, Debug)]
pub(crate) struct ForexRateStore {
    rates: HashMap<u64, ForexMultiRateMap>,
}

/// A forex rate collector for a specific day. Allows the collection of multiple rates from different sources, and outputs the
/// aggregated [ForexMultiRateMap] to be stored.
#[derive(Clone, Debug)]
struct OneDayRatesCollector {
    rates: HashMap<String, Vec<u64>>,
    sources: HashSet<String>,
    timestamp: u64,
}

/// A forex rate collector. Allows the collection of rates for the last [MAX_COLLECTION_DAYS] days.
#[derive(Clone, Debug)]
pub struct ForexRatesCollector {
    days: VecDeque<OneDayRatesCollector>,
}

const SECONDS_PER_HOUR: u64 = 60 * 60;
const SECONDS_PER_DAY: u64 = SECONDS_PER_HOUR * 24;
const TIMEZONE_AOE_SHIFT_SECONDS: i64 = -12 * SECONDS_PER_DAY as i64;

/// This macro generates the necessary boilerplate when adding a forex data source to this module.
macro_rules! forex {
    ($($name:ident),*) => {
        /// Enum that contains all of the possible forex sources.
        #[derive(PartialEq)]
        pub enum Forex {
            $(
                #[allow(missing_docs)]
                #[allow(dead_code)]
                $name($name),
            )*
        }

        $(
            #[derive(PartialEq)]
            pub struct $name;
        )*

        impl core::fmt::Display for Forex {
            fn fmt(&self, f: &mut std::fmt::Formatter<'_>) -> std::fmt::Result {
                match self {
                    $(Forex::$name(_) => write!(f, stringify!($name))),*,
                }
            }
        }

        /// Contains all of the known forex sources that can be found in the
        /// [Forex] enum.
        #[allow(dead_code)]
        pub const FOREX_SOURCES: &'static [Forex] = &[
            $(Forex::$name($name)),*
        ];

        /// Implements the core functionality of the generated `Forex` enum.
        impl Forex {

            /// Retrieves the position of the exchange in the FOREX_SOURCES array.
            #[allow(dead_code)]
            pub fn get_id(&self) -> usize {
                FOREX_SOURCES.iter().position(|e| e == self).expect("should contain the forex")
            }

            /// This method routes the request to the correct forex's [IsForex::get_url] method.
            #[allow(dead_code)]
            pub fn get_url(&self, timestamp: u64) -> String {
                match self {
                    $(Forex::$name(forex) => forex.get_url(timestamp)),*,
                }
            }

            /// This method routes the response's body and the timestamp to the correct forex's
            /// [IsForex::extract_rate].
            #[allow(dead_code)]
            pub fn extract_rate(&self, bytes: &[u8], timestamp: u64) -> Result<ForexRateMap, ExtractError> {
                match self {
                    $(Forex::$name(forex) => forex.extract_rate(bytes, timestamp)),*,
                }
            }

            /// This method is used to transform the HTTP response body based on the given payload.
            /// The payload contains additional context for the specific forex to extract the rate.
            pub fn transform_http_response_body(&self, body: &[u8], payload: &[u8]) -> Result<Vec<u8>, TransformHttpResponseError> {
                match self {
                    $(Forex::$name(forex) => forex.transform_http_response_body(body, payload)),*,
                }
            }

            /// This method encodes the context for the given exchange based on the provided arguments.
            pub fn encode_context(&self, args: &ForexContextArgs) -> Result<Vec<u8>, CandidError> {
                let id = self.get_id();
                let payload = match self {
                    $(Forex::$name(forex) => forex.encode_payload(args)?),*,
                };
                encode_one(ForexContext {
                    id,
                    payload
                })
            }

            /// A wrapper function to extract out the context provided in the transform's arguments.
            pub fn decode_context(bytes: &[u8]) -> Result<ForexContext, CandidError> {
                decode_one(bytes)
            }

            /// A wrapper to decode the response from the transform function.
            pub fn decode_response(bytes: &[u8]) -> Result<ForexRateMap, CandidError> {
                decode_one(bytes)
            }

            /// This method invokes the forex's [IsForex::supports_ipv6] function.
            pub fn supports_ipv6(&self) -> bool {
                match self {
                    $(Forex::$name(forex) => forex.supports_ipv6()),*,
                }
            }

            /// This method invokes the forex's [IsForex::offset_timestamp_to_timezone] function.
            pub fn offset_timestamp_to_timezone(&self, timestamp: u64) -> u64 {
                match self {
                    $(Forex::$name(forex) => forex.offset_timestamp_to_timezone(timestamp)),*,
                }
            }

            /// This method invokes the forex's [IsForex::offset_timestamp_for_query] function.
            pub fn offset_timestamp_for_query(&self, timestamp: u64) -> u64 {
                match self {
                    $(Forex::$name(forex) => forex.offset_timestamp_for_query(timestamp)),*,
                }
            }

            /// This method invokes the exchange's [IsExchange::max_response_bytes] function.
            pub fn max_response_bytes(&self) -> u64 {
                match self {
                    $(Forex::$name(forex) => forex.max_response_bytes()),*,
                }
            }

<<<<<<< HEAD
            /// This method returns whether the exchange should be called.
            /// Currently, only IPv6 support determines whether is should be used.
=======
            /// This method returns whether the exchange should be called. Availability
            /// is determined by whether or not the `ipv4-support` flag was used to compile the
            /// canister or the exchange supports IPv6 out-of-the-box.
            ///
            /// NOTE: This will be removed when IPv4 support is added to HTTP outcalls.
>>>>>>> 6af2af5c
            pub fn is_available(&self) -> bool {
                utils::is_ipv4_support_available() || self.supports_ipv6()
            }
        }
    }

}

forex! { MonetaryAuthorityOfSingapore, CentralBankOfMyanmar, CentralBankOfBosniaHerzegovina, BankOfIsrael, EuropeanCentralBank, BankOfCanada, CentralBankOfUzbekistan }

pub struct ForexContextArgs {
    pub timestamp: u64,
}

#[derive(CandidType, Deserialize)]
pub struct ForexContext {
    pub id: usize,
    pub payload: Vec<u8>,
}

#[derive(Debug, Clone)]
pub enum GetForexRateError {
    InvalidTimestamp(u64),
    CouldNotFindBaseAsset(u64, String),
    CouldNotFindQuoteAsset(u64, String),
    CouldNotFindAssets(u64, String, String),
}

impl From<GetForexRateError> for ExchangeRateError {
    fn from(error: GetForexRateError) -> Self {
        match error {
            GetForexRateError::InvalidTimestamp(_) => ExchangeRateError::ForexInvalidTimestamp,
            GetForexRateError::CouldNotFindBaseAsset(_, _) => {
                ExchangeRateError::ForexBaseAssetNotFound
            }
            GetForexRateError::CouldNotFindQuoteAsset(_, _) => {
                ExchangeRateError::ForexQuoteAssetNotFound
            }
            GetForexRateError::CouldNotFindAssets(_, _, _) => {
                ExchangeRateError::ForexAssetsNotFound
            }
        }
    }
}

impl core::fmt::Display for GetForexRateError {
    fn fmt(&self, f: &mut std::fmt::Formatter<'_>) -> std::fmt::Result {
        match self {
            GetForexRateError::InvalidTimestamp(timestamp) => {
                write!(f, "No forex rates found for date {}", timestamp)
            }
            GetForexRateError::CouldNotFindBaseAsset(timestamp, asset)
            | GetForexRateError::CouldNotFindQuoteAsset(timestamp, asset) => {
                write!(f, "No rate found for {} for date {}", asset, timestamp)
            }
            GetForexRateError::CouldNotFindAssets(timestamp, base_asset, quote_asset) => {
                write!(
                    f,
                    "No forex rate for {} or {} for date {}",
                    base_asset, quote_asset, timestamp
                )
            }
        }
    }
}

impl ForexRateStore {
    pub fn new() -> Self {
        Self {
            rates: HashMap::new(),
        }
    }

    /// Returns the exchange rate for the given two forex assets and a given timestamp, or None if a rate cannot be found.
    pub(crate) fn get(
        &self,
        requested_timestamp: u64,
        current_timestamp: u64,
        base_asset: &str,
        quote_asset: &str,
    ) -> Result<QueriedExchangeRate, GetForexRateError> {
        // Normalize timestamp to the beginning of the day.
        let mut timestamp = (requested_timestamp / SECONDS_PER_DAY) * SECONDS_PER_DAY;

        // If today's date is requested, and the day is not over anywhere on Earth, use yesterday's date
        // Get the normalized timestamp for yesterday.
        let yesterday = (current_timestamp as i64 + TIMEZONE_AOE_SHIFT_SECONDS) as u64
            / SECONDS_PER_DAY
            * SECONDS_PER_DAY;
        if timestamp > SECONDS_PER_DAY && yesterday == timestamp {
            timestamp -= SECONDS_PER_DAY;
        }

        let base_asset = base_asset.to_uppercase();
        let quote_asset = quote_asset.to_uppercase();
        if base_asset == quote_asset {
            return Ok(QueriedExchangeRate {
                base_asset: Asset {
                    symbol: base_asset.clone(),
                    class: AssetClass::FiatCurrency,
                },
                quote_asset: Asset {
                    symbol: base_asset,
                    class: AssetClass::FiatCurrency,
                },
                timestamp,
                rates: vec![RATE_UNIT],
                base_asset_num_queried_sources: 0,
                base_asset_num_received_rates: 0,
                quote_asset_num_queried_sources: 0,
                quote_asset_num_received_rates: 0,
            });
        }

        if let Some(rates_for_timestamp) = self.rates.get(&timestamp) {
            let base = rates_for_timestamp.get(&base_asset);
            let quote = rates_for_timestamp.get(&quote_asset);

            match (base, quote) {
                (Some(base_rate), Some(quote_rate)) => Ok(base_rate.clone() / quote_rate.clone()),
                (Some(base_rate), None) => {
                    // If the quote asset is USD, it should not be present in the map and the base rate already uses USD as the quote asset.
                    if quote_asset == USD {
                        Ok(base_rate.clone())
                    } else {
                        Err(GetForexRateError::CouldNotFindQuoteAsset(
                            timestamp,
                            quote_asset.to_string(),
                        ))
                    }
                }
                (None, Some(_)) => Err(GetForexRateError::CouldNotFindBaseAsset(
                    timestamp,
                    base_asset.to_string(),
                )),
                (None, None) => {
                    if quote_asset == USD {
                        Err(GetForexRateError::CouldNotFindBaseAsset(
                            timestamp,
                            base_asset.to_string(),
                        ))
                    } else {
                        Err(GetForexRateError::CouldNotFindAssets(
                            timestamp,
                            base_asset.to_string(),
                            quote_asset.to_string(),
                        ))
                    }
                }
            }
        } else {
            Err(GetForexRateError::InvalidTimestamp(timestamp))
        }
    }

    /// Puts or updates rates for a given timestamp. If rates already exist for the given timestamp, only rates for which a new rate with higher number of sources are replaced.
    pub(crate) fn put(&mut self, timestamp: u64, rates: ForexMultiRateMap) {
        // Normalize timestamp to the beginning of the day.
        let timestamp = (timestamp / SECONDS_PER_DAY) * SECONDS_PER_DAY;

        if let Some(ratesmap) = self.rates.get_mut(&timestamp) {
            // Update only the rates where the number of sources is higher.
            rates.into_iter().for_each(|(symbol, rate)| {
                // We should never insert rates for USD.
                if symbol != USD {
                    ratesmap
                        .entry(symbol)
                        .and_modify(|v| {
                            if v.base_asset_num_received_rates < rate.base_asset_num_received_rates
                            {
                                *v = rate.clone()
                            }
                        })
                        .or_insert(rate);
                }
            });
        } else {
            // Insert the new rates.
            self.rates.insert(timestamp, rates);
        }
    }
}

impl AllocatedBytes for ForexRateStore {
    fn allocated_bytes(&self) -> usize {
        size_of_val(&self.rates)
            + self.rates.iter().fold(0, |acc, (timestamp, multi_map)| {
                acc + size_of_val(timestamp) + multi_map.allocated_bytes()
            })
    }
}

impl OneDayRatesCollector {
    fn new(timestamp: u64) -> Self {
        Self {
            rates: HashMap::new(),
            sources: HashSet::new(),
            timestamp,
        }
    }

    /// Updates the collected rates with a new set of rates.
    pub(crate) fn update(&mut self, source: String, rates: ForexRateMap) {
        if !rates.is_empty() {
            rates.into_iter().for_each(|(symbol, rate)| {
                self.rates
                    .entry(if symbol == "SDR" {
                        "XDR".to_string()
                    } else {
                        symbol
                    })
                    .and_modify(|v| v.push(rate))
                    .or_insert_with(|| vec![rate]);
            });
            self.sources.insert(source);
        }
    }

    /// Extracts all the up-to-date rates.
    pub(crate) fn get_rates_map(&self) -> ForexMultiRateMap {
        let mut rates: ForexMultiRateMap = self
            .rates
            .iter()
            .map(|(k, v)| {
                (
                    k.to_string(),
                    QueriedExchangeRate {
                        base_asset: Asset {
                            symbol: k.to_string(),
                            class: AssetClass::FiatCurrency,
                        },
                        quote_asset: Asset {
                            symbol: USD.to_string(),
                            class: AssetClass::FiatCurrency,
                        },
                        timestamp: self.timestamp,
                        rates: v.clone(),
                        base_asset_num_queried_sources: FOREX_SOURCES.len(),
                        base_asset_num_received_rates: v.len(),
                        quote_asset_num_queried_sources: FOREX_SOURCES.len(),
                        quote_asset_num_received_rates: v.len(),
                    },
                )
            })
            .collect();
        if let Some(rate) = self.get_computed_xdr_rate() {
            rates.insert(COMPUTED_XDR_SYMBOL.to_string(), rate);
        }
        rates
    }

    /// Computes and returns the XDR/USD rate based on the weights specified by the IMF.
    fn get_computed_xdr_rate(&self) -> Option<QueriedExchangeRate> {
        let eur_rates_option = self.rates.get("EUR");
        let cny_rates_option = self.rates.get("CNY");
        let jpy_rates_option = self.rates.get("JPY");
        let gbp_rates_option = self.rates.get("GBP");
        if let (Some(eur_rates), Some(cny_rates), Some(jpy_rates), Some(gbp_rates)) = (
            eur_rates_option,
            cny_rates_option,
            jpy_rates_option,
            gbp_rates_option,
        ) {
            let eur_rate = median(eur_rates) as u128;
            let cny_rate = median(cny_rates) as u128;
            let jpy_rate = median(jpy_rates) as u128;
            let gbp_rate = median(gbp_rates) as u128;

            // The factor `RATE_UNIT` is the scaled USD/USD rate, i.e., the rate 1.00 times `RATE_UNIT`.
            let xdr_rate = (USD_XDR_WEIGHT_PER_MILLION
                .saturating_mul(RATE_UNIT as u128)
                .saturating_add(EUR_XDR_WEIGHT_PER_MILLION.saturating_mul(eur_rate))
                .saturating_add(CNY_XDR_WEIGHT_PER_MILLION.saturating_mul(cny_rate))
                .saturating_add(JPY_XDR_WEIGHT_PER_MILLION.saturating_mul(jpy_rate))
                .saturating_add(GBP_XDR_WEIGHT_PER_MILLION.saturating_mul(gbp_rate)))
            .saturating_div(1_000_000u128) as u64;

            let xdr_num_sources = min(
                min(min(eur_rates.len(), cny_rates.len()), jpy_rates.len()),
                gbp_rates.len(),
            );

            let weighted_eur_std_dev =
                EUR_XDR_WEIGHT_PER_MILLION.saturating_mul(standard_deviation(eur_rates) as u128);
            let weighted_cny_std_dev =
                CNY_XDR_WEIGHT_PER_MILLION.saturating_mul(standard_deviation(cny_rates) as u128);
            let weighted_jpy_std_dev =
                JPY_XDR_WEIGHT_PER_MILLION.saturating_mul(standard_deviation(jpy_rates) as u128);
            let weighted_gbp_std_dev =
                GBP_XDR_WEIGHT_PER_MILLION.saturating_mul(standard_deviation(gbp_rates) as u128);

            // Assuming independence, the variance is the sum of squared weighted standard deviations
            // because Var(aX + bY) = a^2*Var(X) + b^2*Var(Y) for independent X and Y.
            let variance = (weighted_eur_std_dev
                .saturating_pow(2)
                .saturating_add(weighted_cny_std_dev.saturating_pow(2))
                .saturating_add(weighted_jpy_std_dev.saturating_pow(2))
                .saturating_add(weighted_gbp_std_dev.saturating_pow(2)))
            .saturating_div(1_000_000_000_000); // Removing the factor (10^6)^2 due to the weight scaling.

            let difference = (variance as f64).sqrt() as u64;

            Some(QueriedExchangeRate {
                base_asset: Asset {
                    symbol: COMPUTED_XDR_SYMBOL.to_string(),
                    class: AssetClass::FiatCurrency,
                },
                quote_asset: Asset {
                    symbol: USD.to_string(),
                    class: AssetClass::FiatCurrency,
                },
                timestamp: self.timestamp,
                rates: vec![
                    xdr_rate.saturating_sub(difference),
                    xdr_rate,
                    xdr_rate.saturating_add(difference),
                ],
                base_asset_num_queried_sources: FOREX_SOURCES.len(),
                base_asset_num_received_rates: xdr_num_sources,
                quote_asset_num_queried_sources: FOREX_SOURCES.len(),
                quote_asset_num_received_rates: xdr_num_sources,
            })
        } else {
            None
        }
    }
}

impl ForexRatesCollector {
    pub fn new() -> ForexRatesCollector {
        ForexRatesCollector {
            days: VecDeque::with_capacity(MAX_COLLECTION_DAYS),
        }
    }

    /// Updates the collected rates with a new set of rates. The provided timestamp must exist in the collector or be newer than the existing ones. The function returns true if the collector has been updated, or false if the timestamp is too old.
    pub(crate) fn update(&mut self, source: String, timestamp: u64, rates: ForexRateMap) -> bool {
        let timestamp = (timestamp / SECONDS_PER_DAY) * SECONDS_PER_DAY;

        let mut create_new = false;
        if let Some(one_day_collector) = self.days.iter_mut().find(|odc| odc.timestamp == timestamp)
        {
            // Already has a collector for this day
            one_day_collector.update(source, rates);
            return true;
        } else if let Some(max_time) = self.days.iter().map(|odc| odc.timestamp).max() {
            if timestamp > max_time {
                // New day
                create_new = true;
            } // Else, timestamp is too old
        } else {
            // Collector is empty
            create_new = true;
        }
        if create_new {
            // Create a new entry for a new day
            // Remove oldest day if there are [MAX_COLLECTION_DAYS] entries
            let mut new_collector = OneDayRatesCollector::new(timestamp);
            new_collector.update(source, rates);
            if self.days.len() == MAX_COLLECTION_DAYS {
                self.days.pop_front();
            }
            self.days.push_back(new_collector);
            true
        } else {
            false
        }
    }

    /// Extracts all existing rates for the given timestamp, if it exists in this collector.
    pub(crate) fn get_rates_map(&self, timestamp: u64) -> Option<ForexMultiRateMap> {
        self.days
            .iter()
            .find(|one_day_collector| one_day_collector.timestamp == timestamp)
            .map(|one_day_collector| one_day_collector.get_rates_map())
    }

    /// Return the list of sources used for a given timestamp.
    pub(crate) fn get_sources(&self, timestamp: u64) -> Option<Vec<String>> {
        self.days
            .iter()
            .find(|one_day_collector| one_day_collector.timestamp == timestamp)
            .map(|one_day_collector| one_day_collector.sources.clone().into_iter().collect())
    }
}

/// The base URL may contain the following placeholders:
/// `DATE`: This string must be replaced with the timestamp string as provided by `format_timestamp`.
const DATE: &str = "DATE";

/// The possible errors that can occur when calling an exchange.
#[derive(Debug)]
pub enum TransformHttpResponseError {
    /// Error that occurs when extracting the rate from the response.
    Extract(ExtractError),
    /// Error used when there is a failure encoding or decoding candid.
    Candid(CandidError),
}

impl core::fmt::Display for TransformHttpResponseError {
    fn fmt(&self, f: &mut std::fmt::Formatter<'_>) -> std::fmt::Result {
        match self {
            TransformHttpResponseError::Extract(error) => {
                write!(f, "Failed to extract rate: {error}")
            }
            TransformHttpResponseError::Candid(error) => {
                write!(f, "Failed to encode/decode: {error}")
            }
        }
    }
}

/// This trait is use to provide the basic methods needed for a forex data source.
trait IsForex {
    /// The base URL template that is provided to [IsForex::get_url].
    fn get_base_url(&self) -> &str;

    /// Provides the ability to format the timestamp as a string. Default implementation is
    /// to simply return the provided timestamp as a string.
    fn format_timestamp(&self, timestamp: u64) -> String {
        timestamp.to_string()
    }

    /// A default implementation to generate a URL based on the given parameters.
    /// The method takes the base URL for the forex and replaces the following
    /// placeholders:
    /// * [DATE]
    fn get_url(&self, timestamp: u64) -> String {
        let timestamp = (timestamp / SECONDS_PER_DAY) * SECONDS_PER_DAY;
        self.get_base_url()
            .replace(DATE, &self.format_timestamp(timestamp))
    }

    /// A default implementation to extract the rate from the response's body
    /// using the base filter and [jq::extract].
    fn extract_rate(&self, bytes: &[u8], timestamp: u64) -> Result<ForexRateMap, ExtractError>;

    /// A utility function that receives a set of rates relative to some quote asset, and returns a set of rates relative to USD as the quote asset
    fn normalize_to_usd(&self, values: &ForexRateMap) -> Result<ForexRateMap, ExtractError> {
        match values.get(USD) {
            Some(usd_value) => Ok(values
                .iter()
                .map(|(symbol, value)| {
                    (
                        symbol.to_string(),
                        // Use u128 to avoid potential overflow
                        ((RATE_UNIT as u128 * *value as u128) / *usd_value as u128) as u64,
                    )
                })
                .collect()),
            None => Err(ExtractError::RateNotFound {
                filter: "No USD rate".to_string(),
            }),
        }
    }

    /// Indicates if the forex source supports IPv6.
    fn supports_ipv6(&self) -> bool {
        false
    }

    /// Transforms the response body by using the provided payload. The payload contains arguments
    /// the forex needs in order to extract the rate.
    fn transform_http_response_body(
        &self,
        body: &[u8],
        payload: &[u8],
    ) -> Result<Vec<u8>, TransformHttpResponseError> {
        let timestamp = decode_args::<(u64,)>(payload)
            .map_err(TransformHttpResponseError::Candid)?
            .0;
        let forex_rate_map = self
            .extract_rate(body, timestamp)
            .map_err(TransformHttpResponseError::Extract)?;
        encode_one(forex_rate_map).map_err(TransformHttpResponseError::Candid)
    }

    /// Encodes the context given the particular arguments.
    fn encode_payload(&self, args: &ForexContextArgs) -> Result<Vec<u8>, CandidError> {
        encode_args((args.timestamp,))
    }

    /// Returns the reference timezone offset for the forex source.
    fn get_utc_offset(&self) -> i16;

    /// Returns the timestamp in the timezone of the source, given the UTC time `current_timestamp`.
    fn offset_timestamp_to_timezone(&self, current_timestamp: u64) -> u64 {
        (current_timestamp as i64 + (self.get_utc_offset() as i64 * SECONDS_PER_HOUR as i64)) as u64
    }

    /// Returns the actual timestamp that needs to be used in order to query the given timestamp's rates.
    /// (Some sources expect a different date, usually for the day after)
    fn offset_timestamp_for_query(&self, timestamp: u64) -> u64 {
        timestamp
    }

    fn max_response_bytes(&self) -> u64 {
        ONE_KIB
    }
}

/// Monetary Authority Of Singapore
#[derive(Deserialize)]
struct MonetaryAuthorityOfSingaporeResponse {
    result: MonetaryAuthorityOfSingaporeResponseResult,
}

#[derive(Deserialize)]
struct MonetaryAuthorityOfSingaporeResponseResult {
    records: Vec<HashMap<String, String>>,
}

impl IsForex for MonetaryAuthorityOfSingapore {
    fn format_timestamp(&self, timestamp: u64) -> String {
        format!(
            "{}",
            NaiveDateTime::from_timestamp(timestamp.try_into().unwrap_or(0), 0).format("%Y-%m-%d")
        )
    }

    fn extract_rate(&self, bytes: &[u8], timestamp: u64) -> Result<ForexRateMap, ExtractError> {
        let response = serde_json::from_slice::<MonetaryAuthorityOfSingaporeResponse>(bytes)
            .map_err(|err| ExtractError::json_deserialize(bytes, err.to_string()))?;
        let timestamp = (timestamp / SECONDS_PER_DAY) * SECONDS_PER_DAY;

        let map = response.result.records.get(0).ok_or_else(|| {
            ExtractError::json_deserialize(bytes, "Missing record index".to_string())
        })?;

        let extracted_timestamp = {
            let maybe_end_of_day = map.get("end_of_day");
            let end_of_day = match maybe_end_of_day {
                Some(end_of_day) => NaiveDateTime::parse_from_str(
                    &(end_of_day.to_string() + " 00:00:00"),
                    "%Y-%m-%d %H:%M:%S",
                )
                .unwrap_or_else(|_| NaiveDateTime::from_timestamp(0, 0)),
                None => NaiveDateTime::from_timestamp(0, 0),
            };
            end_of_day.timestamp() as u64
        };

        if extracted_timestamp != timestamp {
            return Err(ExtractError::RateNotFound {
                filter: "Invalid timestamp".to_string(),
            });
        }

        let mut values = map
            .iter()
            .filter_map(|(key, value)| {
                if !key.contains("_sgd") {
                    return None;
                }

                match value.parse::<f64>() {
                    Ok(rate) => match key.split('_').next() {
                        Some(symbol) => {
                            let scaled_rate = if key.ends_with("_100") {
                                (rate * (RATE_UNIT as f64 / 100.0)) as u64
                            } else {
                                (rate * RATE_UNIT as f64) as u64
                            };

                            Some((symbol.to_uppercase(), scaled_rate))
                        }
                        None => None,
                    },
                    Err(_) => None,
                }
            })
            .collect::<ForexRateMap>();
        values.insert("SGD".to_string(), RATE_UNIT);
        self.normalize_to_usd(&values)
    }

    fn get_base_url(&self) -> &str {
        "https://eservices.mas.gov.sg/api/action/datastore/search.json?resource_id=95932927-c8bc-4e7a-b484-68a66a24edfe&limit=100&filters[end_of_day]=DATE"
    }

    fn supports_ipv6(&self) -> bool {
        true
    }

    fn get_utc_offset(&self) -> i16 {
        8
    }

    fn max_response_bytes(&self) -> u64 {
        // 3 KiB
        ONE_KIB * 3
    }
}

/// Central Bank of Myanmar
#[derive(Debug, Deserialize)]
struct CentralBankOfMyanmarResponse {
    timestamp: u64,
    rates: HashMap<String, String>,
}

impl IsForex for CentralBankOfMyanmar {
    fn format_timestamp(&self, timestamp: u64) -> String {
        format!(
            "{}",
            NaiveDateTime::from_timestamp(timestamp.try_into().unwrap_or(0), 0).format("%d-%m-%Y")
        )
    }

    fn extract_rate(&self, bytes: &[u8], timestamp: u64) -> Result<ForexRateMap, ExtractError> {
        let response = serde_json::from_slice::<CentralBankOfMyanmarResponse>(bytes)
            .map_err(|err| ExtractError::json_deserialize(bytes, err.to_string()))?;
        let timestamp = (timestamp / SECONDS_PER_DAY) * SECONDS_PER_DAY;

        if response.timestamp != timestamp {
            return Err(ExtractError::RateNotFound {
                filter: "Invalid timestamp".to_string(),
            });
        }

        let values = response
            .rates
            .iter()
            .filter_map(|(asset, rate)| {
                let parsed = rate.replace(',', "").parse::<f64>().ok()?;
                let rate = (parsed * RATE_UNIT as f64) as u64;
                Some((asset.to_uppercase(), rate))
            })
            .collect::<ForexRateMap>();
        self.normalize_to_usd(&values)
    }

    fn get_base_url(&self) -> &str {
        "https://forex.cbm.gov.mm/api/history/DATE"
    }

    fn supports_ipv6(&self) -> bool {
        true
    }

    fn get_utc_offset(&self) -> i16 {
        // Myanmar timezone is UTC+6.5. To avoid using floating point types here, we use a truncated offset.
        6
    }

    fn max_response_bytes(&self) -> u64 {
        // 3KiB - this is need to get past the http body size limit
        ONE_KIB * 3
    }
}

#[derive(Debug, Deserialize)]
struct CentralBankOfBosniaHerzegovinaResponseCurrencyExchangeItem {
    #[serde(rename(deserialize = "AlphaCode"))]
    alpha_code: String,
    #[serde(rename(deserialize = "Units"))]
    units: String,
    #[serde(rename(deserialize = "Middle"))]
    middle: String,
}

#[derive(Debug, Deserialize)]
struct CentralBankOfBosniaHerzegovinaResponse {
    #[serde(rename(deserialize = "CurrencyExchangeItems"))]
    currency_exchange_items: Vec<CentralBankOfBosniaHerzegovinaResponseCurrencyExchangeItem>,
    #[serde(rename(deserialize = "Date"))]
    date: String,
}

/// Central Bank of Bosnia-Herzegovina
impl IsForex for CentralBankOfBosniaHerzegovina {
    fn format_timestamp(&self, timestamp: u64) -> String {
        format!(
            "{}",
            NaiveDateTime::from_timestamp(timestamp.try_into().unwrap_or(0), 0).format("%m-%d-%Y")
        )
    }

    fn extract_rate(&self, bytes: &[u8], timestamp: u64) -> Result<ForexRateMap, ExtractError> {
        let response = serde_json::from_slice::<CentralBankOfBosniaHerzegovinaResponse>(bytes)
            .map_err(|err| ExtractError::json_deserialize(bytes, err.to_string()))?;
        let timestamp = (timestamp / SECONDS_PER_DAY) * SECONDS_PER_DAY;

        let extracted_timestamp = NaiveDateTime::parse_from_str(&response.date, "%Y-%m-%dT%H:%M:%S")
            .unwrap_or_else(|_| NaiveDateTime::from_timestamp(0, 0))
            .timestamp() as u64;
        if extracted_timestamp != timestamp {
            return Err(ExtractError::RateNotFound {
                filter: "Invalid timestamp".to_string(),
            });
        }

        let values = response
            .currency_exchange_items
            .iter()
            .filter_map(|item| {
                let units = item.units.parse::<u64>().ok()?;
                let middle = item.middle.replace(',', ".").parse::<f64>().ok()?;
                let rate = ((middle * RATE_UNIT as f64) / units as f64) as u64;

                Some((item.alpha_code.clone(), rate))
            })
            .collect::<ForexRateMap>();
        self.normalize_to_usd(&values)
    }

    fn get_base_url(&self) -> &str {
        "https://www.cbbh.ba/CurrencyExchange/GetJson?date=DATE%2000%3A00%3A00"
    }

    fn supports_ipv6(&self) -> bool {
        true
    }

    fn get_utc_offset(&self) -> i16 {
        1
    }

    fn offset_timestamp_for_query(&self, timestamp: u64) -> u64 {
        // To fetch the rates for day X, Central Bank of Bosnia-Herzgovina expects the supplied argument to be the day of X+1.
        ((timestamp / SECONDS_PER_DAY) + 1) * SECONDS_PER_DAY
    }

    /// Responses are between 20-25 KiB. Set to 30 to give some leeway.
    fn max_response_bytes(&self) -> u64 {
        // 30 KiB
        ONE_KIB * 30
    }
}

// Bank of Israel

// The following structs are used to parse the XML content provided by this forex data source.

#[derive(Deserialize, Debug)]
#[serde(rename_all = "SCREAMING_SNAKE_CASE")]
enum XmlBankOfIsraelCurrenciesOptions {
    LastUpdate(String),
    Currency(XmlBankOfIsraelCurrency),
}

#[derive(Deserialize, Debug)]
struct XmlBankOfIsraelCurrencies {
    #[serde(rename = "$value")]
    entries: Vec<XmlBankOfIsraelCurrenciesOptions>,
}

#[derive(Deserialize, Debug)]
#[serde(rename_all = "SCREAMING_SNAKE_CASE")]
struct XmlBankOfIsraelCurrency {
    unit: u64,
    currencycode: String,
    rate: f64,
}

/// Bank of Israel
impl IsForex for BankOfIsrael {
    fn format_timestamp(&self, timestamp: u64) -> String {
        format!(
            "{}",
            NaiveDateTime::from_timestamp(timestamp.try_into().unwrap_or(0), 0).format("%Y%m%d")
        )
    }

    fn extract_rate(&self, bytes: &[u8], timestamp: u64) -> Result<ForexRateMap, ExtractError> {
        let timestamp = (timestamp / SECONDS_PER_DAY) * SECONDS_PER_DAY;

        let data: XmlBankOfIsraelCurrencies =
            serde_xml_rs::from_reader(&bytes[3..]).map_err(|_| {
                ExtractError::XmlDeserialize(String::from_utf8(bytes.to_vec()).unwrap_or_default())
            })?;

        let values: Vec<&XmlBankOfIsraelCurrency> = data
            .entries
            .iter()
            .filter_map(|entry| match entry {
                XmlBankOfIsraelCurrenciesOptions::Currency(currency) => Some(currency),
                _ => None,
            })
            .collect();

        let extracted_timestamp = data
            .entries
            .iter()
            .find(|entry| matches!(entry, XmlBankOfIsraelCurrenciesOptions::LastUpdate(_)))
            .and_then(|entry| match entry {
                XmlBankOfIsraelCurrenciesOptions::LastUpdate(s) => Some(
                    NaiveDateTime::parse_from_str(
                        &(s.to_string() + " 00:00:00"),
                        "%Y-%m-%d %H:%M:%S",
                    )
                    .unwrap_or_else(|_| NaiveDateTime::from_timestamp(0, 0))
                    .timestamp() as u64,
                ),
                _ => None,
            })
            .unwrap_or(0);

        if extracted_timestamp != timestamp {
            Err(ExtractError::RateNotFound {
                filter: "Invalid timestamp".to_string(),
            })
        } else {
            let values = values
                .iter()
                .map(|item| {
                    (
                        item.currencycode.to_uppercase(),
                        (item.rate * RATE_UNIT as f64) as u64 / item.unit,
                    )
                })
                .collect::<ForexRateMap>();
            self.normalize_to_usd(&values)
        }
    }

    fn get_base_url(&self) -> &str {
        "https://www.boi.org.il/currency.xml?rdate=DATE"
    }

    fn supports_ipv6(&self) -> bool {
        true
    }

    fn get_utc_offset(&self) -> i16 {
        2
    }

    fn max_response_bytes(&self) -> u64 {
        ONE_KIB * 10
    }
}

#[derive(Deserialize, Debug)]
enum XmlEcbOptions {
    #[serde(rename = "subject")]
    Subject(String),
    #[serde(rename = "Sender")]
    Sender(XmlEcbSender),
    Cube(XmlEcbOuterCube),
}

#[derive(Deserialize, Debug)]
struct XmlEcbSender {
    #[serde(rename = "name")]
    _name: String,
}

#[derive(Deserialize, Debug)]
struct XmlEcbCubeObject {
    time: String,
    #[serde(rename = "$value")]
    cubes: Vec<XmlEcbCube>,
}

#[derive(Deserialize, Debug)]
struct XmlEcbCube {
    currency: String,
    rate: f64,
}

#[derive(Deserialize, Debug)]
struct XmlEcbOuterCube {
    #[serde(rename = "Cube")]
    cube: XmlEcbCubeObject,
}

#[derive(Deserialize, Debug)]
struct XmlEcbEnvelope {
    #[serde(rename = "$value")]
    entries: Vec<XmlEcbOptions>,
}

/// European Central Bank
impl IsForex for EuropeanCentralBank {
    fn format_timestamp(&self, _timestamp: u64) -> String {
        // ECB does not take a timestamp/date as an argument. It always returns the latest date.
        "".to_string()
    }

    fn extract_rate(&self, bytes: &[u8], timestamp: u64) -> Result<ForexRateMap, ExtractError> {
        let timestamp = (timestamp / SECONDS_PER_DAY) * SECONDS_PER_DAY;

        let data: XmlEcbEnvelope = serde_xml_rs::from_reader(bytes)
            .map_err(|e| ExtractError::XmlDeserialize(format!("{:?}", e)))?;

        if let XmlEcbOptions::Cube(cubes) = data
            .entries
            .iter()
            .find(|e| matches!(e, XmlEcbOptions::Cube(_)))
            .unwrap_or(&XmlEcbOptions::Cube(XmlEcbOuterCube {
                cube: XmlEcbCubeObject {
                    time: "0".to_string(),
                    cubes: vec![],
                },
            }))
        {
            let extracted_timestamp = NaiveDateTime::parse_from_str(
                &(cubes.cube.time.clone() + " 00:00:00"),
                "%Y-%m-%d %H:%M:%S",
            )
            .unwrap_or_else(|_| NaiveDateTime::from_timestamp(0, 0))
            .timestamp() as u64;

            if extracted_timestamp != timestamp {
                Err(ExtractError::RateNotFound {
                    filter: "Invalid timestamp".to_string(),
                })
            } else {
                let mut values: ForexRateMap = cubes
                    .cube
                    .cubes
                    .iter()
                    .map(|cube| {
                        (
                            cube.currency.to_uppercase(),
                            ((1.0 / cube.rate) * RATE_UNIT as f64) as u64,
                        )
                    })
                    .collect();
                values.insert("EUR".to_string(), RATE_UNIT);
                self.normalize_to_usd(&values)
            }
        } else {
            Err(ExtractError::XmlDeserialize(
                String::from_utf8(bytes.to_vec()).unwrap_or_default(),
            ))
        }
    }

    fn get_base_url(&self) -> &str {
        "https://www.ecb.europa.eu/stats/eurofxref/eurofxref-daily.xml"
    }

    fn get_utc_offset(&self) -> i16 {
        1
    }

    fn max_response_bytes(&self) -> u64 {
        ONE_KIB * 3
    }
}

/// Bank of Canada
#[derive(Debug, Deserialize)]
struct BankOfCanadaResponseSeriesDetail {
    label: String,
}

#[derive(Debug, Deserialize)]
struct BankOfCanadaResponseObservation {
    d: String,
    #[serde(flatten)]
    rates: HashMap<String, BankOfCanadaResponseObservationValue>,
}

#[derive(Debug, Deserialize)]
struct BankOfCanadaResponseObservationValue {
    v: String,
}

#[derive(Debug, Deserialize)]
struct BankOfCanadaResponse {
    #[serde(rename(deserialize = "seriesDetail"))]
    series_detail: HashMap<String, BankOfCanadaResponseSeriesDetail>,
    observations: Vec<BankOfCanadaResponseObservation>,
}

impl IsForex for BankOfCanada {
    fn format_timestamp(&self, timestamp: u64) -> String {
        format!(
            "{}",
            NaiveDateTime::from_timestamp(timestamp.try_into().unwrap_or(0), 0).format("%Y-%m-%d")
        )
    }

    fn extract_rate(&self, bytes: &[u8], timestamp: u64) -> Result<ForexRateMap, ExtractError> {
        let response = serde_json::from_slice::<BankOfCanadaResponse>(bytes)
            .map_err(|err| ExtractError::json_deserialize(bytes, err.to_string()))?;

        let timestamp = (timestamp / SECONDS_PER_DAY) * SECONDS_PER_DAY;
        let mut extracted_timestamp: u64;
        let mut values = ForexRateMap::new();
        for observation in response.observations.iter() {
            extracted_timestamp = NaiveDateTime::parse_from_str(
                &(observation.d.to_string() + " 00:00:00"),
                "%Y-%m-%d %H:%M:%S",
            )
            .unwrap_or_else(|_| NaiveDateTime::from_timestamp(0, 0))
            .timestamp() as u64;
            if extracted_timestamp != timestamp {
                return Err(ExtractError::RateNotFound {
                    filter: "Invalid timestamp".to_string(),
                });
            }

            observation.rates.iter().for_each(|(key, value)| {
                let detail = match response.series_detail.get(key) {
                    Some(detail) => detail,
                    None => return,
                };

                let symbol = match detail.label.split('/').next() {
                    Some(symbol) => symbol,
                    None => return,
                };

                let value = match value.v.parse::<f64>() {
                    Ok(value) => value,
                    Err(_) => return,
                };

                values.insert(symbol.to_uppercase(), (value * RATE_UNIT as f64) as u64);
            });
        }

        values.insert("CAD".to_string(), RATE_UNIT);
        self.normalize_to_usd(&values)
    }

    fn get_base_url(&self) -> &str {
        "https://www.bankofcanada.ca/valet/observations/group/FX_RATES_DAILY/json?start_date=DATE&end_date=DATE"
    }

    fn get_utc_offset(&self) -> i16 {
        // Using the westmost timezone (PST)
        -8
    }

    fn max_response_bytes(&self) -> u64 {
        ONE_KIB * 10
    }
}

/// Central Bank of Uzbekistan
#[derive(Debug, Deserialize)]
struct CentralBankOfUzbekistanDetail {
    #[serde(rename(deserialize = "Ccy"))]
    currency: String,
    #[serde(rename(deserialize = "Rate"))]
    rate: String,
    #[serde(rename(deserialize = "Date"))]
    date: String,
}

impl IsForex for CentralBankOfUzbekistan {
    fn format_timestamp(&self, timestamp: u64) -> String {
        format!(
            "{}",
            NaiveDateTime::from_timestamp(timestamp.try_into().unwrap_or(0), 0).format("%Y-%m-%d")
        )
    }

    fn extract_rate(&self, bytes: &[u8], timestamp: u64) -> Result<ForexRateMap, ExtractError> {
        let response = serde_json::from_slice::<Vec<CentralBankOfUzbekistanDetail>>(bytes)
            .map_err(|err| ExtractError::json_deserialize(bytes, err.to_string()))?;

        let timestamp = (timestamp / SECONDS_PER_DAY) * SECONDS_PER_DAY;
        let mut values = ForexRateMap::new();

        for detail in response {
            let extracted_timestamp =
                NaiveDateTime::parse_from_str(&(detail.date + " 00:00:00"), "%d.%m.%Y %H:%M:%S")
                    .unwrap_or_else(|_| NaiveDateTime::from_timestamp(0, 0))
                    .timestamp() as u64;
            if extracted_timestamp != timestamp {
                return Err(ExtractError::RateNotFound {
                    filter: "Invalid timestamp".to_string(),
                });
            }

            let rate = match detail.rate.parse::<f64>() {
                Ok(rate) => (rate * RATE_UNIT as f64) as u64,
                Err(_) => continue,
            };

            values.insert(detail.currency, rate);
        }

        self.normalize_to_usd(&values)
    }

    fn get_base_url(&self) -> &str {
        "https://cbu.uz/ru/arkhiv-kursov-valyut/json/all/DATE/"
    }

    fn get_utc_offset(&self) -> i16 {
        5
    }

    fn max_response_bytes(&self) -> u64 {
        ONE_KIB * 30
    }
}

#[cfg(test)]
mod test {
    use maplit::hashmap;

    use crate::candid::ExchangeRate;
    use crate::{ExchangeRateMetadata, DECIMALS};

    use super::*;

    /// The function test if the macro correctly generates the
    /// [core::fmt::Display] trait's implementation for [Forex].
    #[test]
    fn forex_to_string_returns_name() {
        let forex = Forex::MonetaryAuthorityOfSingapore(MonetaryAuthorityOfSingapore);
        assert_eq!(forex.to_string(), "MonetaryAuthorityOfSingapore");
        let forex = Forex::CentralBankOfMyanmar(CentralBankOfMyanmar);
        assert_eq!(forex.to_string(), "CentralBankOfMyanmar");
        let forex = Forex::CentralBankOfBosniaHerzegovina(CentralBankOfBosniaHerzegovina);
        assert_eq!(forex.to_string(), "CentralBankOfBosniaHerzegovina");
        let forex = Forex::BankOfIsrael(BankOfIsrael);
        assert_eq!(forex.to_string(), "BankOfIsrael");
        let forex = Forex::EuropeanCentralBank(EuropeanCentralBank);
        assert_eq!(forex.to_string(), "EuropeanCentralBank");
        let forex = Forex::BankOfCanada(BankOfCanada);
        assert_eq!(forex.to_string(), "BankOfCanada");
        let forex = Forex::CentralBankOfUzbekistan(CentralBankOfUzbekistan);
        assert_eq!(forex.to_string(), "CentralBankOfUzbekistan");
    }

    /// The function tests if the macro correctly generates derive copies by
    /// verifying that the forex sources return the correct query string.
    #[test]
    fn query_string() {
        // Note that the hours/minutes/seconds are ignored, setting the considered timestamp to 1661472000.
        let timestamp = 1661524016;
        let singapore = MonetaryAuthorityOfSingapore;
        let query_string = singapore.get_url(timestamp);
        assert_eq!(query_string, "https://eservices.mas.gov.sg/api/action/datastore/search.json?resource_id=95932927-c8bc-4e7a-b484-68a66a24edfe&limit=100&filters[end_of_day]=2022-08-26");
        let myanmar = CentralBankOfMyanmar;
        let query_string = myanmar.get_url(timestamp);
        assert_eq!(
            query_string,
            "https://forex.cbm.gov.mm/api/history/26-08-2022"
        );
        let bosnia = CentralBankOfBosniaHerzegovina;
        let query_string = bosnia.get_url(timestamp);
        assert_eq!(
            query_string,
            "https://www.cbbh.ba/CurrencyExchange/GetJson?date=08-26-2022%2000%3A00%3A00"
        );
        let israel = BankOfIsrael;
        let query_string = israel.get_url(timestamp);
        assert_eq!(
            query_string,
            "https://www.boi.org.il/currency.xml?rdate=20220826"
        );
        let ecb = EuropeanCentralBank;
        let query_string = ecb.get_url(timestamp);
        assert_eq!(
            query_string,
            "https://www.ecb.europa.eu/stats/eurofxref/eurofxref-daily.xml"
        );
        let canada = BankOfCanada;
        let query_string = canada.get_url(timestamp);
        assert_eq!(
            query_string,
            "https://www.bankofcanada.ca/valet/observations/group/FX_RATES_DAILY/json?start_date=2022-08-26&end_date=2022-08-26"
        );
        let uzbekistan = CentralBankOfUzbekistan;
        let query_string = uzbekistan.get_url(timestamp);
        assert_eq!(
            query_string,
            "https://cbu.uz/ru/arkhiv-kursov-valyut/json/all/2022-08-26/"
        );
    }

    /// The function tests if the [MonetaryAuthorityOfSingapore] struct returns the correct forex rate.
    #[test]
    fn extract_rate_from_singapore() {
        let singapore = MonetaryAuthorityOfSingapore;
        let query_response = "{\"success\": true,\"result\": {\"resource_id\": [\"95932927-c8bc-4e7a-b484-68a66a24edfe\"],\"limit\": 10,\"total\": \"1\",\"records\": [{\"end_of_day\": \"2022-06-28\",\"preliminary\": \"0\",\"eur_sgd\": \"1.4661\",\"gbp_sgd\": \"1.7007\",\"usd_sgd\": \"1.3855\",\"aud_sgd\": \"0.9601\",\"cad_sgd\": \"1.0770\",\"cny_sgd_100\": \"20.69\",\"hkd_sgd_100\": \"17.66\",\"inr_sgd_100\": \"1.7637\",\"idr_sgd_100\": \"0.009338\",\"jpy_sgd_100\": \"1.0239\",\"krw_sgd_100\": \"0.1078\",\"myr_sgd_100\": \"31.50\",\"twd_sgd_100\": \"4.6694\",\"nzd_sgd\": \"0.8730\",\"php_sgd_100\": \"2.5268\",\"qar_sgd_100\": \"37.89\",\"sar_sgd_100\": \"36.91\",\"chf_sgd\": \"1.4494\",\"thb_sgd_100\": \"3.9198\",\"aed_sgd_100\": \"37.72\",\"vnd_sgd_100\": \"0.005959\",\"timestamp\": \"1663273633\"}]}}"
            .as_bytes();
        let timestamp: u64 = 1656374400;
        let extracted_rates = singapore.extract_rate(query_response, timestamp);

        assert!(matches!(extracted_rates, Ok(rates) if rates["EUR"] == 1_058_173_944));
    }

    /// The function tests if the [CentralBankOfMyanmar] struct returns the correct forex rate.
    #[test]
    fn extract_rate_from_myanmar() {
        let myanmar = CentralBankOfMyanmar;
        let query_response = "{\"info\": \"Central Bank of Myanmar\",\"description\": \"Official Website of Central Bank of Myanmar\",\"timestamp\": 1656374400,\"rates\": {\"USD\": \"1,850.0\",\"VND\": \"7.9543\",\"THB\": \"52.714\",\"SEK\": \"184.22\",\"LKR\": \"5.1676\",\"ZAR\": \"116.50\",\"RSD\": \"16.685\",\"SAR\": \"492.89\",\"RUB\": \"34.807\",\"PHP\": \"33.821\",\"PKR\": \"8.9830\",\"NOK\": \"189.43\",\"NZD\": \"1,165.9\",\"NPR\": \"14.680\",\"MYR\": \"420.74\",\"LAK\": \"12.419\",\"KWD\": \"6,033.2\",\"KRW\": \"144.02\",\"KES\": \"15.705\",\"ILS\": \"541.03\",\"IDR\": \"12.469\",\"INR\": \"23.480\",\"HKD\": \"235.76\",\"EGP\": \"98.509\",\"DKK\": \"263.36\",\"CZK\": \"79.239\",\"CNY\": \"276.72\",\"CAD\": \"1,442.7\",\"KHR\": \"45.488\",\"BND\": \"1,335.6\",\"BRL\": \"353.14\",\"BDT\": \"19.903\",\"AUD\": \"1,287.6\",\"JPY\": \"1,363.4\",\"CHF\": \"1,937.7\",\"GBP\": \"2,272.0\",\"SGD\": \"1,335.6\",\"EUR\": \"1,959.7\"}}"
            .as_bytes();
        let timestamp: u64 = 1656374400;
        let extracted_rates = myanmar.extract_rate(query_response, timestamp);
        assert!(matches!(extracted_rates, Ok(rates) if rates["EUR"] == 1_059_297_297));
    }

    /// The function tests if the [CentralBankOfBosniaHerzegovina] struct returns the correct forex rate.
    #[test]
    fn extract_rate_from_bosnia() {
        let bosnia = CentralBankOfBosniaHerzegovina;
        let query_response = include_bytes!("forex/tests/central_bank_of_bosnia_herzegovina.json");
        let timestamp: u64 = 1656374400;
        let extracted_rates = bosnia.extract_rate(query_response, timestamp);
        assert!(matches!(extracted_rates, Ok(rates) if rates["EUR"] == 1_057_200_262));
    }

    /// The function tests if the [BankOfIsrael] struct returns the correct forex rate.
    #[test]
    fn extract_rate_from_israel() {
        let israel = BankOfIsrael;
        let query_response = "\u{feff}<?xml version=\"1.0\" encoding=\"utf-8\" standalone=\"yes\"?><CURRENCIES>  <LAST_UPDATE>2022-06-28</LAST_UPDATE>  <CURRENCY>    <NAME>Dollar</NAME>    <UNIT>1</UNIT>    <CURRENCYCODE>USD</CURRENCYCODE>    <COUNTRY>USA</COUNTRY>    <RATE>3.436</RATE>    <CHANGE>1.148</CHANGE>  </CURRENCY>  <CURRENCY>    <NAME>Pound</NAME>    <UNIT>1</UNIT>    <CURRENCYCODE>GBP</CURRENCYCODE>    <COUNTRY>Great Britain</COUNTRY>    <RATE>4.2072</RATE>    <CHANGE>0.824</CHANGE>  </CURRENCY>  <CURRENCY>    <NAME>Yen</NAME>    <UNIT>100</UNIT>    <CURRENCYCODE>JPY</CURRENCYCODE>    <COUNTRY>Japan</COUNTRY>    <RATE>2.5239</RATE>    <CHANGE>0.45</CHANGE>  </CURRENCY>  <CURRENCY>    <NAME>Euro</NAME>    <UNIT>1</UNIT>    <CURRENCYCODE>EUR</CURRENCYCODE>    <COUNTRY>EMU</COUNTRY>    <RATE>3.6350</RATE>    <CHANGE>1.096</CHANGE>  </CURRENCY>  <CURRENCY>    <NAME>Dollar</NAME>    <UNIT>1</UNIT>    <CURRENCYCODE>AUD</CURRENCYCODE>    <COUNTRY>Australia</COUNTRY>    <RATE>2.3866</RATE>    <CHANGE>1.307</CHANGE>  </CURRENCY>  <CURRENCY>    <NAME>Dollar</NAME>    <UNIT>1</UNIT>    <CURRENCYCODE>CAD</CURRENCYCODE>    <COUNTRY>Canada</COUNTRY>    <RATE>2.6774</RATE>    <CHANGE>1.621</CHANGE>  </CURRENCY>  <CURRENCY>    <NAME>krone</NAME>    <UNIT>1</UNIT>    <CURRENCYCODE>DKK</CURRENCYCODE>    <COUNTRY>Denmark</COUNTRY>    <RATE>0.4885</RATE>    <CHANGE>1.097</CHANGE>  </CURRENCY>  <CURRENCY>    <NAME>Krone</NAME>    <UNIT>1</UNIT>    <CURRENCYCODE>NOK</CURRENCYCODE>    <COUNTRY>Norway</COUNTRY>    <RATE>0.3508</RATE>    <CHANGE>1.622</CHANGE>  </CURRENCY>  <CURRENCY>    <NAME>Rand</NAME>    <UNIT>1</UNIT>    <CURRENCYCODE>ZAR</CURRENCYCODE>    <COUNTRY>South Africa</COUNTRY>    <RATE>0.2155</RATE>    <CHANGE>0.701</CHANGE>  </CURRENCY>  <CURRENCY>    <NAME>Krona</NAME>    <UNIT>1</UNIT>    <CURRENCYCODE>SEK</CURRENCYCODE>    <COUNTRY>Sweden</COUNTRY>    <RATE>0.3413</RATE>    <CHANGE>1.276</CHANGE>  </CURRENCY>  <CURRENCY>    <NAME>Franc</NAME>    <UNIT>1</UNIT>    <CURRENCYCODE>CHF</CURRENCYCODE>    <COUNTRY>Switzerland</COUNTRY>    <RATE>3.5964</RATE>    <CHANGE>1.416</CHANGE>  </CURRENCY>  <CURRENCY>    <NAME>Dinar</NAME>    <UNIT>1</UNIT>    <CURRENCYCODE>JOD</CURRENCYCODE>    <COUNTRY>Jordan</COUNTRY>    <RATE>4.8468</RATE>    <CHANGE>1.163</CHANGE>  </CURRENCY>  <CURRENCY>    <NAME>Pound</NAME>    <UNIT>10</UNIT>    <CURRENCYCODE>LBP</CURRENCYCODE>    <COUNTRY>Lebanon</COUNTRY>    <RATE>0.0227</RATE>    <CHANGE>0.889</CHANGE>  </CURRENCY>  <CURRENCY>    <NAME>Pound</NAME>    <UNIT>1</UNIT>    <CURRENCYCODE>EGP</CURRENCYCODE>    <COUNTRY>Egypt</COUNTRY>    <RATE>0.1830</RATE>    <CHANGE>1.049</CHANGE>  </CURRENCY></CURRENCIES>"
            .as_bytes();
        let timestamp: u64 = 1656374400;
        let extracted_rates = israel.extract_rate(query_response, timestamp);

        assert!(matches!(extracted_rates, Ok(rates) if rates["EUR"] == 1_057_916_181));
    }

    /// The function tests if the [EuropeanCentralBank] struct returns the correct forex rate.
    #[test]
    fn extract_rate_from_ecb() {
        let ecb = EuropeanCentralBank;
        let query_response = "<?xml version=\"1.0\" encoding=\"UTF-8\"?><gesmes:Envelope xmlns:gesmes=\"http://www.gesmes.org/xml/2002-08-01\" xmlns=\"http://www.ecb.int/vocabulary/2002-08-01/eurofxref\">	<gesmes:subject>Reference rates</gesmes:subject>	<gesmes:Sender>		<gesmes:name>European Central Bank</gesmes:name>	</gesmes:Sender>	<Cube>		<Cube time='2022-10-03'>			<Cube currency='USD' rate='0.9764'/>			<Cube currency='JPY' rate='141.49'/>			<Cube currency='BGN' rate='1.9558'/>			<Cube currency='CZK' rate='24.527'/>			<Cube currency='DKK' rate='7.4366'/>			<Cube currency='GBP' rate='0.87070'/>			<Cube currency='HUF' rate='424.86'/>			<Cube currency='PLN' rate='4.8320'/>			<Cube currency='RON' rate='4.9479'/>			<Cube currency='SEK' rate='10.8743'/>			<Cube currency='CHF' rate='0.9658'/>			<Cube currency='ISK' rate='141.70'/>			<Cube currency='NOK' rate='10.5655'/>			<Cube currency='HRK' rate='7.5275'/>			<Cube currency='TRY' rate='18.1240'/>			<Cube currency='AUD' rate='1.5128'/>			<Cube currency='BRL' rate='5.1780'/>			<Cube currency='CAD' rate='1.3412'/>			<Cube currency='CNY' rate='6.9481'/>			<Cube currency='HKD' rate='7.6647'/>			<Cube currency='IDR' rate='14969.79'/>			<Cube currency='ILS' rate='3.4980'/>			<Cube currency='INR' rate='79.8980'/>			<Cube currency='KRW' rate='1408.25'/>			<Cube currency='MXN' rate='19.6040'/>			<Cube currency='MYR' rate='4.5383'/>			<Cube currency='NZD' rate='1.7263'/>			<Cube currency='PHP' rate='57.599'/>			<Cube currency='SGD' rate='1.4015'/>			<Cube currency='THB' rate='37.181'/>			<Cube currency='ZAR' rate='17.5871'/>		</Cube>	</Cube></gesmes:Envelope>"
            .as_bytes();
        let timestamp: u64 = 1664755200;
        let extracted_rates = ecb.extract_rate(query_response, timestamp);

        assert!(matches!(extracted_rates, Ok(rates) if rates["EUR"] == 976_400_000));
    }

    /// The function tests if the [BankOfCanada] struct returns the correct forex rate.
    #[test]
    fn extract_rate_from_canada() {
        let canada = BankOfCanada;
        let query_response = "{    \"groupDetail\": {        \"label\": \"Daily exchange rates\",        \"description\": \"Daily average exchange rates - published once each business day by 16:30 ET. All Bank of Canada exchange rates are indicative rates only.\",        \"link\": null    },    \"terms\": {        \"url\": \"https://www.bankofcanada.ca/terms/\"    },    \"seriesDetail\": {        \"FXAUDCAD\": {            \"label\": \"AUD/CAD\",            \"description\": \"Australian dollar to Canadian dollar daily exchange rate\",            \"dimension\": {                \"key\": \"d\",                \"name\": \"date\"            }        },        \"FXBRLCAD\": {            \"label\": \"BRL/CAD\",            \"description\": \"Brazilian real to Canadian dollar daily exchange rate\",            \"dimension\": {                \"key\": \"d\",                \"name\": \"date\"            }        },        \"FXCNYCAD\": {            \"label\": \"CNY/CAD\",            \"description\": \"Chinese renminbi to Canadian dollar daily exchange rate\",            \"dimension\": {                \"key\": \"d\",                \"name\": \"date\"            }        },        \"FXEURCAD\": {            \"label\": \"EUR/CAD\",            \"description\": \"European euro to Canadian dollar daily exchange rate\",            \"dimension\": {                \"key\": \"d\",                \"name\": \"date\"            }        },        \"FXHKDCAD\": {            \"label\": \"HKD/CAD\",            \"description\": \"Hong Kong dollar to Canadian dollar daily exchange rate\",            \"dimension\": {                \"key\": \"d\",                \"name\": \"date\"            }        },        \"FXINRCAD\": {            \"label\": \"INR/CAD\",            \"description\": \"Indian rupee to Canadian dollar daily exchange rate\",            \"dimension\": {                \"key\": \"d\",                \"name\": \"date\"            }        },        \"FXIDRCAD\": {            \"label\": \"IDR/CAD\",            \"description\": \"Indonesian rupiah to Canadian dollar daily exchange rate\",            \"dimension\": {                \"key\": \"d\",                \"name\": \"date\"            }        },        \"FXJPYCAD\": {            \"label\": \"JPY/CAD\",            \"description\": \"Japanese yen to Canadian dollar daily exchange rate\",            \"dimension\": {                \"key\": \"d\",                \"name\": \"date\"            }        },        \"FXMYRCAD\": {            \"label\": \"MYR/CAD\",            \"description\": \"Malaysian ringgit to Canadian dollar daily exchange rate\",            \"dimension\": {                \"key\": \"d\",                \"name\": \"date\"            }        },        \"FXMXNCAD\": {            \"label\": \"MXN/CAD\",            \"description\": \"Mexican peso to Canadian dollar daily exchange rate\",            \"dimension\": {                \"key\": \"d\",                \"name\": \"date\"            }        },        \"FXNZDCAD\": {            \"label\": \"NZD/CAD\",            \"description\": \"New Zealand dollar to Canadian dollar daily exchange rate\",            \"dimension\": {                \"key\": \"d\",                \"name\": \"date\"            }        },        \"FXNOKCAD\": {            \"label\": \"NOK/CAD\",            \"description\": \"Norwegian krone to Canadian dollar daily exchange rate\",            \"dimension\": {                \"key\": \"d\",                \"name\": \"date\"            }        },        \"FXPENCAD\": {            \"label\": \"PEN/CAD\",            \"description\": \"Peruvian new sol to Canadian dollar daily exchange rate\",            \"dimension\": {                \"key\": \"d\",                \"name\": \"date\"            }        },        \"FXRUBCAD\": {            \"label\": \"RUB/CAD\",            \"description\": \"Russian ruble to Canadian dollar daily exchange rate\",            \"dimension\": {                \"key\": \"d\",                \"name\": \"date\"            }        },        \"FXSARCAD\": {            \"label\": \"SAR/CAD\",            \"description\": \"Saudi riyal to Canadian dollar daily exchange rate\",            \"dimension\": {                \"key\": \"d\",                \"name\": \"date\"            }        },        \"FXSGDCAD\": {            \"label\": \"SGD/CAD\",            \"description\": \"Singapore dollar to Canadian dollar daily exchange rate\",            \"dimension\": {                \"key\": \"d\",                \"name\": \"date\"            }        },        \"FXZARCAD\": {            \"label\": \"ZAR/CAD\",            \"description\": \"South African rand to Canadian dollar daily exchange rate\",            \"dimension\": {                \"key\": \"d\",                \"name\": \"date\"            }        },        \"FXKRWCAD\": {            \"label\": \"KRW/CAD\",            \"description\": \"South Korean won to Canadian dollar daily exchange rate\",            \"dimension\": {                \"key\": \"d\",                \"name\": \"date\"            }        },        \"FXSEKCAD\": {            \"label\": \"SEK/CAD\",            \"description\": \"Swedish krona to Canadian dollar daily exchange rate\",            \"dimension\": {                \"key\": \"d\",                \"name\": \"date\"            }        },        \"FXCHFCAD\": {            \"label\": \"CHF/CAD\",            \"description\": \"Swiss franc to Canadian dollar daily exchange rate\",            \"dimension\": {                \"key\": \"d\",                \"name\": \"date\"            }        },        \"FXTWDCAD\": {            \"label\": \"TWD/CAD\",            \"description\": \"Taiwanese dollar to Canadian dollar daily exchange rate\",            \"dimension\": {                \"key\": \"d\",                \"name\": \"date\"            }        },        \"FXTHBCAD\": {            \"label\": \"THB/CAD\",            \"description\": \"Thai baht to Canadian dollar daily exchange rate\",            \"dimension\": {                \"key\": \"d\",                \"name\": \"date\"            }        },        \"FXTRYCAD\": {            \"label\": \"TRY/CAD\",            \"description\": \"Turkish lira to Canadian dollar daily exchange rate\",            \"dimension\": {                \"key\": \"d\",                \"name\": \"date\"            }        },        \"FXGBPCAD\": {            \"label\": \"GBP/CAD\",            \"description\": \"UK pound sterling to Canadian dollar daily exchange rate\",            \"dimension\": {                \"key\": \"d\",                \"name\": \"date\"            }        },        \"FXUSDCAD\": {            \"label\": \"USD/CAD\",            \"description\": \"US dollar to Canadian dollar daily exchange rate\",            \"dimension\": {                \"key\": \"d\",                \"name\": \"date\"            }        },        \"FXVNDCAD\": {            \"label\": \"VND/CAD\",            \"description\": \"Vietnamese dong to Canadian dollar daily exchange rate\",            \"dimension\": {                \"key\": \"d\",                \"name\": \"date\"            }        }    },    \"observations\": [        {            \"d\": \"2022-06-28\",            \"FXAUDCAD\": {                \"v\": \"0.8906\"            },            \"FXBRLCAD\": {                \"v\": \"0.2455\"            },            \"FXCNYCAD\": {                \"v\": \"0.1918\"            },            \"FXEURCAD\": {                \"v\": \"1.3545\"            },            \"FXHKDCAD\": {                \"v\": \"0.1639\"            },            \"FXINRCAD\": {                \"v\": \"0.01628\"            },            \"FXIDRCAD\": {                \"v\": \"0.000087\"            },            \"FXJPYCAD\": {                \"v\": \"0.009450\"            },            \"FXMXNCAD\": {                \"v\": \"0.06424\"            },            \"FXNZDCAD\": {                \"v\": \"0.8049\"            },            \"FXNOKCAD\": {                \"v\": \"0.1310\"            },            \"FXPENCAD\": {                \"v\": \"0.3401\"            },            \"FXRUBCAD\": {                \"v\": \"0.02403\"            },            \"FXSARCAD\": {                \"v\": \"0.3428\"            },            \"FXSGDCAD\": {                \"v\": \"0.9272\"            },            \"FXZARCAD\": {                \"v\": \"0.08017\"            },            \"FXKRWCAD\": {                \"v\": \"0.000997\"            },            \"FXSEKCAD\": {                \"v\": \"0.1270\"            },            \"FXCHFCAD\": {                \"v\": \"1.3444\"            },            \"FXTWDCAD\": {                \"v\": \"0.04328\"            },            \"FXTRYCAD\": {                \"v\": \"0.07730\"            },            \"FXGBPCAD\": {                \"v\": \"1.5696\"            },            \"FXUSDCAD\": {                \"v\": \"1.2864\"            }        }    ]}"
            .as_bytes();
        let timestamp: u64 = 1656374400;
        let extracted_rates = canada.extract_rate(query_response, timestamp);

        assert!(matches!(extracted_rates, Ok(rates) if rates["EUR"] == 1_052_938_432));
    }

    /// The function tests if the [CentralBankOfUzbekistan] struct returns the correct forex rate.
    #[test]
    fn extract_rate_from_uzbekistan() {
        let uzbekistan = CentralBankOfUzbekistan;
        let query_response = "[{\"id\": 69,\"Code\": \"840\",\"Ccy\": \"USD\",\"CcyNm_RU\": \"Доллар США\",\"CcyNm_UZ\": \"AQSH dollari\",\"CcyNm_UZC\": \"АҚШ доллари\",\"CcyNm_EN\": \"US Dollar\",\"Nominal\": \"1\",\"Rate\": \"10823.52\",\"Diff\": \"-16.38\",\"Date\": \"28.06.2022\"},{\"id\": 21,\"Code\": \"978\",\"Ccy\": \"EUR\",\"CcyNm_RU\": \"Евро\",\"CcyNm_UZ\": \"EVRO\",\"CcyNm_UZC\": \"EВРО\",\"CcyNm_EN\": \"Euro\",\"Nominal\": \"1\",\"Rate\": \"11439.38\",\"Diff\": \"0.03\",\"Date\": \"28.06.2022\"},{\"id\": 57,\"Code\": \"643\",\"Ccy\": \"RUB\",\"CcyNm_RU\": \"Российский рубль\",\"CcyNm_UZ\": \"Rossiya rubli\",\"CcyNm_UZC\": \"Россия рубли\",\"CcyNm_EN\": \"Russian Ruble\",\"Nominal\": \"1\",\"Rate\": \"203.16\",\"Diff\": \"0.17\",\"Date\": \"28.06.2022\"},{\"id\": 22,\"Code\": \"826\",\"Ccy\": \"GBP\",\"CcyNm_RU\": \"Фунт стерлингов\",\"CcyNm_UZ\": \"Angliya funt sterlingi\",\"CcyNm_UZC\": \"Англия фунт стерлинги\",\"CcyNm_EN\": \"Pound Sterling\",\"Nominal\": \"1\",\"Rate\": \"13290.20\",\"Diff\": \"-43.96\",\"Date\": \"28.06.2022\"},{\"id\": 33,\"Code\": \"392\",\"Ccy\": \"JPY\",\"CcyNm_RU\": \"Иена\",\"CcyNm_UZ\": \"Yaponiya iyenasi\",\"CcyNm_UZC\": \"Япония иенаси\",\"CcyNm_EN\": \"Japan Yen\",\"Nominal\": \"1\",\"Rate\": \"80.05\",\"Diff\": \"-0.23\",\"Date\": \"28.06.2022\"},{\"id\": 6,\"Code\": \"944\",\"Ccy\": \"AZN\",\"CcyNm_RU\": \"Азербайджанский манат\",\"CcyNm_UZ\": \"Ozarbayjon manati\",\"CcyNm_UZC\": \"Озарбайжон манати\",\"CcyNm_EN\": \"Azerbaijan Manat\",\"Nominal\": \"1\",\"Rate\": \"6370.52\",\"Diff\": \"-9.64\",\"Date\": \"28.06.2022\"},{\"id\": 7,\"Code\": \"050\",\"Ccy\": \"BDT\",\"CcyNm_RU\": \"Бангладешская така\",\"CcyNm_UZ\": \"Bangladesh takasi\",\"CcyNm_UZC\": \"Бангладеш такаси\",\"CcyNm_EN\": \"Bangladesh Taka\",\"Nominal\": \"1\",\"Rate\": \"116.44\",\"Diff\": \"-0.33\",\"Date\": \"28.06.2022\"},{\"id\": 8,\"Code\": \"975\",\"Ccy\": \"BGN\",\"CcyNm_RU\": \"Болгарский лев\",\"CcyNm_UZ\": \"Bolgariya levi\",\"CcyNm_UZC\": \"Болгария леви\",\"CcyNm_EN\": \"Bulgarian Lev\",\"Nominal\": \"1\",\"Rate\": \"5848.97\",\"Diff\": \"0.31\",\"Date\": \"28.06.2022\"},{\"id\": 9,\"Code\": \"048\",\"Ccy\": \"BHD\",\"CcyNm_RU\": \"Бахрейнский динар\",\"CcyNm_UZ\": \"Bahrayn dinori\",\"CcyNm_UZC\": \"Баҳрайн динори\",\"CcyNm_EN\": \"Bahraini Dinar\",\"Nominal\": \"1\",\"Rate\": \"28709.60\",\"Diff\": \"-43.45\",\"Date\": \"28.06.2022\"},{\"id\": 10,\"Code\": \"096\",\"Ccy\": \"BND\",\"CcyNm_RU\": \"Брунейский доллар\",\"CcyNm_UZ\": \"Bruney dollari\",\"CcyNm_UZC\": \"Бруней доллари\",\"CcyNm_EN\": \"Brunei Dollar\",\"Nominal\": \"1\",\"Rate\": \"7812.56\",\"Diff\": \"2.27\",\"Date\": \"28.06.2022\"},{\"id\": 11,\"Code\": \"986\",\"Ccy\": \"BRL\",\"CcyNm_RU\": \"Бразильский реал\",\"CcyNm_UZ\": \"Braziliya reali\",\"CcyNm_UZC\": \"Бразилия реали\",\"CcyNm_EN\": \"Brazilian Real\",\"Nominal\": \"1\",\"Rate\": \"2064.41\",\"Diff\": \"-4.55\",\"Date\": \"28.06.2022\"},{\"id\": 12,\"Code\": \"933\",\"Ccy\": \"BYN\",\"CcyNm_RU\": \"Белорусский рубль\",\"CcyNm_UZ\": \"Belorus rubli\",\"CcyNm_UZC\": \"Белорус рубли\",\"CcyNm_EN\": \"Belarusian Ruble\",\"Nominal\": \"1\",\"Rate\": \"3205.45\",\"Diff\": \"-4.85\",\"Date\": \"28.06.2022\"},{\"id\": 13,\"Code\": \"124\",\"Ccy\": \"CAD\",\"CcyNm_RU\": \"Канадский доллар\",\"CcyNm_UZ\": \"Kanada dollari\",\"CcyNm_UZC\": \"Канада доллари\",\"CcyNm_EN\": \"Canadian Dollar\",\"Nominal\": \"1\",\"Rate\": \"8394.88\",\"Diff\": \"31.4\",\"Date\": \"28.06.2022\"},{\"id\": 14,\"Code\": \"756\",\"Ccy\": \"CHF\",\"CcyNm_RU\": \"Швейцарский франк\",\"CcyNm_UZ\": \"Shveytsariya franki\",\"CcyNm_UZC\": \"Швейцария франки\",\"CcyNm_EN\": \"Swiss Franc\",\"Nominal\": \"1\",\"Rate\": \"11299.22\",\"Diff\": \"-23.01\",\"Date\": \"28.06.2022\"},{\"id\": 15,\"Code\": \"156\",\"Ccy\": \"CNY\",\"CcyNm_RU\": \"Юань ренминби\",\"CcyNm_UZ\": \"Xitoy yuani\",\"CcyNm_UZC\": \"Хитой юани\",\"CcyNm_EN\": \"Yuan Renminbi\",\"Nominal\": \"1\",\"Rate\": \"1617.96\",\"Diff\": \"-0.93\",\"Date\": \"28.06.2022\"},{\"id\": 16,\"Code\": \"192\",\"Ccy\": \"CUP\",\"CcyNm_RU\": \"Кубинское песо\",\"CcyNm_UZ\": \"Kuba pesosi\",\"CcyNm_UZC\": \"Куба песоси\",\"CcyNm_EN\": \"Cuban Peso\",\"Nominal\": \"1\",\"Rate\": \"450.98\",\"Diff\": \"-0.68\",\"Date\": \"28.06.2022\"},{\"id\": 17,\"Code\": \"203\",\"Ccy\": \"CZK\",\"CcyNm_RU\": \"Чешская крона\",\"CcyNm_UZ\": \"Chexiya kronasi\",\"CcyNm_UZC\": \"Чехия кронаси\",\"CcyNm_EN\": \"Czech Koruna\",\"Nominal\": \"1\",\"Rate\": \"462.44\",\"Diff\": \"0.2\",\"Date\": \"28.06.2022\"},{\"id\": 18,\"Code\": \"208\",\"Ccy\": \"DKK\",\"CcyNm_RU\": \"Датская крона\",\"CcyNm_UZ\": \"Daniya kronasi\",\"CcyNm_UZC\": \"Дания кронаси\",\"CcyNm_EN\": \"Danish Krone\",\"Nominal\": \"1\",\"Rate\": \"1537.34\",\"Diff\": \"-0.28\",\"Date\": \"28.06.2022\"},{\"id\": 19,\"Code\": \"012\",\"Ccy\": \"DZD\",\"CcyNm_RU\": \"Алжирский динар\",\"CcyNm_UZ\": \"Jazoir dinori\",\"CcyNm_UZC\": \"Жазоир динори\",\"CcyNm_EN\": \"Algerian Dinar\",\"Nominal\": \"1\",\"Rate\": \"74.21\",\"Diff\": \"-0.11\",\"Date\": \"28.06.2022\"},{\"id\": 20,\"Code\": \"818\",\"Ccy\": \"EGP\",\"CcyNm_RU\": \"Египетский фунт\",\"CcyNm_UZ\": \"Misr funti\",\"CcyNm_UZC\": \"Миср фунти\",\"CcyNm_EN\": \"Egyptian Pound\",\"Nominal\": \"1\",\"Rate\": \"576.35\",\"Diff\": \"-1.01\",\"Date\": \"28.06.2022\"}]"
            .as_bytes();
        let timestamp: u64 = 1656374400;
        let extracted_rates = uzbekistan.extract_rate(query_response, timestamp);

        assert!(matches!(extracted_rates, Ok(rates) if rates["EUR"] == 1_056_900_158));
    }

    /// Tests that the [OneDayRatesCollector] struct correctly collects rates and returns them.
    #[test]
    fn one_day_rate_collector_update_and_get() {
        // Create a collector, update three times, check median rates.
        let mut collector = OneDayRatesCollector {
            rates: HashMap::new(),
            timestamp: 1234,
            sources: HashSet::new(),
        };

        // Insert real values with the correct timestamp.
        let rates = hashmap! {
            "EUR".to_string() => 1_000_000_000,
            "SGD".to_string() => 100_000_000,
            "CHF".to_string() => 700_000_000,
        };
        collector.update("src1".to_string(), rates);
        let rates = hashmap! {
            "EUR".to_string() => 1_100_000_000,
            "SGD".to_string() => 1_000_000_000,
            "CHF".to_string() => 1_000_000_000,
        };
        collector.update("src2".to_string(), rates);
        let rates = hashmap! {
            "EUR".to_string() => 800_000_000,
            "SGD".to_string() => 1_300_000_000,
            "CHF".to_string() => 2_100_000_000,
        };
        collector.update("src3".to_string(), rates);

        let result = collector.get_rates_map();
        assert_eq!(result.len(), 3);
        result.values().for_each(|v| {
            let rate: ExchangeRate = v.clone().into();
            assert_eq!(rate.rate, RATE_UNIT);
            assert_eq!(rate.metadata.base_asset_num_received_rates, 3);
        });
    }

    /// Tests that the [ForexRatesCollector] struct correctly collects rates and returns them.
    #[test]
    fn rate_collector_update_and_get() {
        let mut collector = ForexRatesCollector::new();

        // Start by executing the same logic as for the [OneDayRatesCollector] to verify that the calls are relayed correctly
        let first_day_timestamp = (123456789 / SECONDS_PER_DAY) * SECONDS_PER_DAY;
        let rates = hashmap! {
            "EUR".to_string() => 1_000_000_000,
            "SGD".to_string() => 100_000_000,
            "CHF".to_string() => 700_000_000,
        };
        collector.update("src1".to_string(), first_day_timestamp, rates);
        let rates = hashmap! {
            "EUR".to_string() => 1_100_000_000,
            "SGD".to_string() => 1_000_000_000,
            "CHF".to_string() => 1_000_000_000,
        };
        collector.update("src2".to_string(), first_day_timestamp, rates);
        let rates = hashmap! {
            "EUR".to_string() => 800_000_000,
            "SGD".to_string() => 1_300_000_000,
            "CHF".to_string() => 2_100_000_000,
        };
        collector.update("src3".to_string(), first_day_timestamp, rates);

        let result = collector.get_rates_map(first_day_timestamp).unwrap();
        assert_eq!(result.len(), 3);
        result.values().for_each(|v| {
            let rate: ExchangeRate = v.clone().into();
            assert_eq!(rate.rate, RATE_UNIT);
            assert_eq!(rate.metadata.base_asset_num_received_rates, 3);
        });

        // Add a new day
        let second_day_timestamp = first_day_timestamp + SECONDS_PER_DAY;
        let test_rate: u64 = 700_000_000;
        let rates = hashmap! {
            "EUR".to_string() => test_rate,
            "SGD".to_string() => test_rate,
            "CHF".to_string() => test_rate,
        };
        collector.update("src1".to_string(), second_day_timestamp, rates);
        let result = collector.get_rates_map(second_day_timestamp).unwrap();
        assert_eq!(result.len(), 3);
        result.values().for_each(|v| {
            let rate: ExchangeRate = v.clone().into();
            assert_eq!(rate.rate, test_rate);
            assert_eq!(rate.metadata.base_asset_num_received_rates, 1);
        });

        // Add a third day and expect the first one to not be available
        let third_day_timestamp = second_day_timestamp + SECONDS_PER_DAY;
        let test_rate: u64 = 800_000_000;
        let rates = hashmap! {
            "EUR".to_string() => test_rate,
            "SGD".to_string() => test_rate,
            "CHF".to_string() => test_rate,
        };
        collector.update("src1".to_string(), third_day_timestamp, rates.clone());
        let result = collector.get_rates_map(third_day_timestamp).unwrap();
        assert_eq!(result.len(), 3);
        result.values().for_each(|v| {
            let rate: ExchangeRate = v.clone().into();
            assert_eq!(rate.rate, test_rate);
            assert_eq!(rate.metadata.base_asset_num_received_rates, 1);
        });
        assert!(collector.get_rates_map(first_day_timestamp).is_none());
        assert!(collector.get_rates_map(second_day_timestamp).is_some());

        // Try to add an old day and expect it to fail
        assert!(!collector.update("src1".to_string(), first_day_timestamp, rates));
    }

    /// Tests that the [ForexRatesStore] struct correctly updates rates for the same timestamp.
    #[test]
    fn rate_store_update() {
        // Create a store, update, check that only rates with more sources were updated.
        let mut store = ForexRateStore::new();
        store.put(
            1234,
            hashmap! {
                "EUR".to_string() =>
                    QueriedExchangeRate {
                        base_asset: Asset {
                            symbol: "EUR".to_string(),
                            class: AssetClass::FiatCurrency,
                        },
                        quote_asset: Asset {
                            symbol: USD.to_string(),
                            class: AssetClass::FiatCurrency,
                        },
                        timestamp: 1234,
                        rates: vec![800_000_000],
                        base_asset_num_queried_sources: 4,
                        base_asset_num_received_rates: 4,
                        quote_asset_num_queried_sources: 4,
                        quote_asset_num_received_rates: 4,
                    },
                "SGD".to_string() =>
                    QueriedExchangeRate {
                        base_asset: Asset {
                            symbol: "SGD".to_string(),
                            class: AssetClass::FiatCurrency,
                        },
                        quote_asset: Asset {
                            symbol: USD.to_string(),
                            class: AssetClass::FiatCurrency,
                        },
                        timestamp: 1234,
                        rates: vec![1_000_000_000],
                        base_asset_num_queried_sources: 5,
                        base_asset_num_received_rates: 5,
                        quote_asset_num_queried_sources: 5,
                        quote_asset_num_received_rates: 5,
                    },
                "CHF".to_string() =>
                    QueriedExchangeRate {
                        base_asset: Asset {
                            symbol: "CHF".to_string(),
                            class: AssetClass::FiatCurrency,
                        },
                        quote_asset: Asset {
                            symbol: USD.to_string(),
                            class: AssetClass::FiatCurrency,
                        },
                        timestamp: 1234,
                        rates: vec![2_100_000_000],
                        base_asset_num_queried_sources: 2,
                        base_asset_num_received_rates: 2,
                        quote_asset_num_queried_sources: 2,
                        quote_asset_num_received_rates: 2,
                    },
            },
        );
        store.put(
            1234,
            hashmap! {
                "EUR".to_string() =>
                    QueriedExchangeRate {
                        base_asset: Asset {
                            symbol: "EUR".to_string(),
                            class: AssetClass::FiatCurrency,
                        },
                        quote_asset: Asset {
                            symbol: USD.to_string(),
                            class: AssetClass::FiatCurrency,
                        },
                        timestamp: 1234,
                        rates: vec![1_000_000_000],
                        base_asset_num_queried_sources: 5,
                        base_asset_num_received_rates: 5,
                        quote_asset_num_queried_sources: 5,
                        quote_asset_num_received_rates: 5,
                    },
                "GBP".to_string() =>
                    QueriedExchangeRate {
                        base_asset: Asset {
                            symbol: "GBP".to_string(),
                            class: AssetClass::FiatCurrency,
                        },
                        quote_asset: Asset {
                            symbol: USD.to_string(),
                            class: AssetClass::FiatCurrency,
                        },
                        timestamp: 1234,
                        rates: vec![1_000_000_000],
                        base_asset_num_queried_sources: 2,
                        base_asset_num_received_rates: 2,
                        quote_asset_num_queried_sources: 2,
                        quote_asset_num_received_rates: 2,
                    },
                "CHF".to_string() =>
                    QueriedExchangeRate {
                        base_asset: Asset {
                            symbol: "CHF".to_string(),
                            class: AssetClass::FiatCurrency,
                        },
                        quote_asset: Asset {
                            symbol: USD.to_string(),
                            class: AssetClass::FiatCurrency,
                        },
                        timestamp: 1234,
                        rates: vec![1_000_000_000],
                        base_asset_num_queried_sources: 5,
                        base_asset_num_received_rates: 5,
                        quote_asset_num_queried_sources: 5,
                        quote_asset_num_received_rates: 5,
                    },
            },
        );

        assert!(matches!(
            store.get(1234, 1234, "EUR", USD),
            Ok(rate) if rate.rates == vec![1_000_000_000] && rate.base_asset_num_received_rates == 5,
        ));
        assert!(matches!(
            store.get(1234, 1234, "SGD", USD),
            Ok(rate) if rate.rates == vec![1_000_000_000] && rate.base_asset_num_received_rates == 5,
        ));
        assert!(matches!(
            store.get(1234, 1234, "CHF", USD),
            Ok(rate) if rate.rates == vec![1_000_000_000] && rate.base_asset_num_received_rates == 5,
        ));
        assert!(matches!(
            store.get(1234, 1234, "GBP", USD),
            Ok(rate) if rate.rates == vec![1_000_000_000] && rate.base_asset_num_received_rates == 2,
        ));

        assert!(matches!(
            store.get(1234, 1234, "CHF", "EUR"),
            Ok(rate) if rate.rates == vec![1_000_000_000] && rate.base_asset_num_received_rates == 5 && rate.base_asset.symbol == "CHF" && rate.quote_asset.symbol == "EUR",
        ));

        let result = store.get(1234, 1234, "HKD", USD);
        assert!(
            matches!(result, Err(GetForexRateError::CouldNotFindBaseAsset(timestamp, ref asset)) if timestamp == (1234 / SECONDS_PER_DAY) * SECONDS_PER_DAY && asset == "HKD"),
            "Expected `Err(GetForexRateError::CouldNotFindBaseAsset)`, Got: {:?}",
            result
        );
    }

    #[test]
    fn rate_store_get_same_asset() {
        let store = ForexRateStore::new();
        let result: Result<ExchangeRate, GetForexRateError> =
            store.get(1234, 1234, USD, USD).map(|v| v.into());
        assert!(matches!(result, Ok(forex_rate) if forex_rate.rate == RATE_UNIT));
        let result: Result<ExchangeRate, GetForexRateError> =
            store.get(1234, 1234, "CHF", "CHF").map(|v| v.into());
        assert!(matches!(result, Ok(forex_rate) if forex_rate.rate == RATE_UNIT));
    }

    /// Test that SDR and XDR rates are reported as the same asset under the symbol "xdr"
    #[test]
    fn collector_sdr_xdr() {
        let mut collector = OneDayRatesCollector {
            rates: HashMap::new(),
            timestamp: 1234,
            sources: HashSet::new(),
        };

        let rates = vec![
            ("SDR".to_string(), 1_000_000_000),
            ("XDR".to_string(), 700_000_000),
        ]
        .into_iter()
        .collect();
        collector.update("src1".to_string(), rates);

        let rates = vec![("SDR".to_string(), 1_100_000_000)]
            .into_iter()
            .collect();
        collector.update("src2".to_string(), rates);

        let rates = vec![
            ("SDR".to_string(), 1_050_000_000),
            ("XDR".to_string(), 900_000_000),
        ]
        .into_iter()
        .collect();
        collector.update("src3".to_string(), rates);

        let result: ExchangeRate = (&collector.get_rates_map()["XDR"]).clone().into();

        assert!(matches!(
            result,
            rate if rate.rate == RATE_UNIT && rate.metadata.base_asset_num_received_rates == 5,
        ))
    }

    /// Tests that the [ForexRatesCollector] computes and adds the correct CXDR rate if
    /// all EUR/USD, CNY/USD, JPY/USD, and GBP/USD rates are available.
    #[test]
    fn verify_compute_xdr_rate() {
        let mut map: HashMap<String, Vec<u64>> = HashMap::new();
        map.insert(
            "EUR".to_string(),
            vec![979_500_000, 981_500_000, 969_800_000],
        ); // median: 979_500_000
        map.insert("CNY".to_string(), vec![140_500_000, 148_900_000]); // median: 144_700_000
        map.insert(
            "JPY".to_string(),
            vec![6_900_000, 7_100_000, 6_800_000, 7_000_000],
        ); // median: 6_950_000
        map.insert(
            "GBP".to_string(),
            vec![1_121_200_000, 1_122_000_000, 1_120_900_000],
        ); // median: 1_121_200_000

        let collector = OneDayRatesCollector {
            rates: map,
            timestamp: 0,
            sources: HashSet::new(),
        };

        let rates_map = collector.get_rates_map();
        let cxdr_usd_rate: ExchangeRate = rates_map
            .get(COMPUTED_XDR_SYMBOL)
            .expect("A rate should be returned")
            .clone()
            .into();

        // The expected CXDR/USD rate is
        // 0.58252*1.0+0.38671*0.9795+1.0174*0.1447+11.9*0.00695+0.085946*1.1212
        // = 1.28758788

        // The expected variance is
        // EUR_XDR_WEIGHT^2*Var(EUR) + CNY_XDR_WEIGHT^2*Var(CNY)
        // + JPY_XDR_WEIGHT^2*Var(JPY) + GBP_XDR_WEIGHT^2*Var(GBP) or, equivalently
        // (EUR_XDR_WEIGHT*std_dev(EUR))^2 + (CNY_XDR_WEIGHT*std_dev(CNY))^2
        // + (JPY_XDR_WEIGHT*std_dev(JPY))^2 + (GBP_XDR_WEIGHT*std_dev(GBP))^2, which is
        // (0.386710*0.006258061)^2 + (1.0174*0.005939696)^2 + (11.9*0.000129099)^2 + (0.085946*0.000568624)^2
        // = 0.006688618.
        // The standard deviation is sqrt(0.000044738) = 0.00065.

        let _expected_rate = ExchangeRate {
            base_asset: Asset {
                symbol: "CXDR".to_string(),
                class: AssetClass::FiatCurrency,
            },
            quote_asset: Asset {
                symbol: USD.to_string(),
                class: AssetClass::FiatCurrency,
            },
            timestamp: 0,
            rate: 1287587880,
            metadata: ExchangeRateMetadata {
                decimals: DECIMALS,
                base_asset_num_queried_sources: FOREX_SOURCES.len(),
                base_asset_num_received_rates: 2,
                quote_asset_num_queried_sources: FOREX_SOURCES.len(),
                quote_asset_num_received_rates: 2,
                standard_deviation: 6688618,
            },
        };

        assert_eq!(cxdr_usd_rate, _expected_rate);
    }

    /// Test transform_http_response_body to the correct set of bytes.
    #[test]
    fn encoding_transformed_http_response() {
        let forex = Forex::BankOfIsrael(BankOfIsrael);
        let body = "\u{feff}<?xml version=\"1.0\" encoding=\"utf-8\" standalone=\"yes\"?><CURRENCIES>  <LAST_UPDATE>2022-06-28</LAST_UPDATE>  <CURRENCY>    <NAME>Dollar</NAME>    <UNIT>1</UNIT>    <CURRENCYCODE>USD</CURRENCYCODE>    <COUNTRY>USA</COUNTRY>    <RATE>3.436</RATE>    <CHANGE>1.148</CHANGE>  </CURRENCY>  <CURRENCY>    <NAME>Pound</NAME>    <UNIT>1</UNIT>    <CURRENCYCODE>GBP</CURRENCYCODE>    <COUNTRY>Great Britain</COUNTRY>    <RATE>4.2072</RATE>    <CHANGE>0.824</CHANGE>  </CURRENCY>  <CURRENCY>    <NAME>Yen</NAME>    <UNIT>100</UNIT>    <CURRENCYCODE>JPY</CURRENCYCODE>    <COUNTRY>Japan</COUNTRY>    <RATE>2.5239</RATE>    <CHANGE>0.45</CHANGE>  </CURRENCY>  <CURRENCY>    <NAME>Euro</NAME>    <UNIT>1</UNIT>    <CURRENCYCODE>EUR</CURRENCYCODE>    <COUNTRY>EMU</COUNTRY>    <RATE>3.6350</RATE>    <CHANGE>1.096</CHANGE>  </CURRENCY>  <CURRENCY>    <NAME>Dollar</NAME>    <UNIT>1</UNIT>    <CURRENCYCODE>AUD</CURRENCYCODE>    <COUNTRY>Australia</COUNTRY>    <RATE>2.3866</RATE>    <CHANGE>1.307</CHANGE>  </CURRENCY>  <CURRENCY>    <NAME>Dollar</NAME>    <UNIT>1</UNIT>    <CURRENCYCODE>CAD</CURRENCYCODE>    <COUNTRY>Canada</COUNTRY>    <RATE>2.6774</RATE>    <CHANGE>1.621</CHANGE>  </CURRENCY>  <CURRENCY>    <NAME>krone</NAME>    <UNIT>1</UNIT>    <CURRENCYCODE>DKK</CURRENCYCODE>    <COUNTRY>Denmark</COUNTRY>    <RATE>0.4885</RATE>    <CHANGE>1.097</CHANGE>  </CURRENCY>  <CURRENCY>    <NAME>Krone</NAME>    <UNIT>1</UNIT>    <CURRENCYCODE>NOK</CURRENCYCODE>    <COUNTRY>Norway</COUNTRY>    <RATE>0.3508</RATE>    <CHANGE>1.622</CHANGE>  </CURRENCY>  <CURRENCY>    <NAME>Rand</NAME>    <UNIT>1</UNIT>    <CURRENCYCODE>ZAR</CURRENCYCODE>    <COUNTRY>South Africa</COUNTRY>    <RATE>0.2155</RATE>    <CHANGE>0.701</CHANGE>  </CURRENCY>  <CURRENCY>    <NAME>Krona</NAME>    <UNIT>1</UNIT>    <CURRENCYCODE>SEK</CURRENCYCODE>    <COUNTRY>Sweden</COUNTRY>    <RATE>0.3413</RATE>    <CHANGE>1.276</CHANGE>  </CURRENCY>  <CURRENCY>    <NAME>Franc</NAME>    <UNIT>1</UNIT>    <CURRENCYCODE>CHF</CURRENCYCODE>    <COUNTRY>Switzerland</COUNTRY>    <RATE>3.5964</RATE>    <CHANGE>1.416</CHANGE>  </CURRENCY>  <CURRENCY>    <NAME>Dinar</NAME>    <UNIT>1</UNIT>    <CURRENCYCODE>JOD</CURRENCYCODE>    <COUNTRY>Jordan</COUNTRY>    <RATE>4.8468</RATE>    <CHANGE>1.163</CHANGE>  </CURRENCY>  <CURRENCY>    <NAME>Pound</NAME>    <UNIT>10</UNIT>    <CURRENCYCODE>LBP</CURRENCYCODE>    <COUNTRY>Lebanon</COUNTRY>    <RATE>0.0227</RATE>    <CHANGE>0.889</CHANGE>  </CURRENCY>  <CURRENCY>    <NAME>Pound</NAME>    <UNIT>1</UNIT>    <CURRENCYCODE>EGP</CURRENCYCODE>    <COUNTRY>Egypt</COUNTRY>    <RATE>0.1830</RATE>    <CHANGE>1.049</CHANGE>  </CURRENCY></CURRENCIES>".as_bytes();
        let context_bytes = forex
            .encode_context(&ForexContextArgs {
                timestamp: 1656374400,
            })
            .expect("should be able to encode");
        let context =
            Forex::decode_context(&context_bytes).expect("should be able to decode bytes");
        let bytes = forex
            .transform_http_response_body(body, &context.payload)
            .expect("should be able to transform the body");
        let result = Forex::decode_response(&bytes);

        assert!(matches!(result, Ok(map) if map["EUR"] == 1_057_916_181));
    }

    /// Test that response decoding works correctly.
    #[test]
    fn decode_transformed_http_response() {
        let hex_string = "4449444c026d016c0200710178010001034555520100000000000000";
        let bytes = hex::decode(hex_string).expect("should be able to decode");
        let result = Forex::decode_response(&bytes);
        assert!(matches!(result, Ok(map) if map["EUR"] == 1));
    }

    /// This function tests that the [ForexRateStore] can return the amount of bytes it has
    /// allocated over time.
    #[test]
    fn forex_rate_store_can_return_the_number_of_bytes_allocated_to_it() {
        let mut store = ForexRateStore::new();

        store.put(
            0,
            hashmap! {
                "EUR".to_string() => QueriedExchangeRate {
                    base_asset: Asset {
                        symbol: "EUR".to_string(),
                        class: AssetClass::FiatCurrency,
                    },
                    quote_asset: Asset {
                        symbol: USD.to_string(),
                        class: AssetClass::FiatCurrency,
                    },
                    timestamp: 1234,
                    rates: vec![10_000],
                    base_asset_num_queried_sources: 5,
                    base_asset_num_received_rates: 5,
                    quote_asset_num_queried_sources: 5,
                    quote_asset_num_received_rates: 5,
                }
            },
        );

        assert_eq!(store.allocated_bytes(), 273);
    }

    /// This functiont ests the the forexes can report the max response bytes needed
    /// to make a successful HTTP outcall.
    #[test]
    fn forex_max_response_bytes() {
        let forex = Forex::MonetaryAuthorityOfSingapore(MonetaryAuthorityOfSingapore);
        assert_eq!(forex.max_response_bytes(), 3 * ONE_KIB);
        let forex = Forex::CentralBankOfMyanmar(CentralBankOfMyanmar);
        assert_eq!(forex.max_response_bytes(), 3 * ONE_KIB);
        let forex = Forex::CentralBankOfBosniaHerzegovina(CentralBankOfBosniaHerzegovina);
        assert_eq!(forex.max_response_bytes(), 30 * ONE_KIB);
        let forex = Forex::BankOfIsrael(BankOfIsrael);
        assert_eq!(forex.max_response_bytes(), 10 * ONE_KIB);
        let forex = Forex::EuropeanCentralBank(EuropeanCentralBank);
        assert_eq!(forex.max_response_bytes(), 3 * ONE_KIB);
        let forex = Forex::BankOfCanada(BankOfCanada);
        assert_eq!(forex.max_response_bytes(), 10 * ONE_KIB);
        let forex = Forex::CentralBankOfUzbekistan(CentralBankOfUzbekistan);
        assert_eq!(forex.max_response_bytes(), 30 * ONE_KIB);
    }

    #[test]
    #[cfg(not(feature = "ipv4-support"))]
    fn is_available() {
        let available_forex_sources_count =
            FOREX_SOURCES.iter().filter(|e| e.is_available()).count();
        assert_eq!(available_forex_sources_count, 4);
    }

    #[test]
    #[cfg(feature = "ipv4-support")]
    fn is_available_ipv4() {
        let available_forex_sources_count =
            FOREX_SOURCES.iter().filter(|e| e.is_available()).count();
        assert_eq!(available_forex_sources_count, 7);
    }
}<|MERGE_RESOLUTION|>--- conflicted
+++ resolved
@@ -183,16 +183,11 @@
                 }
             }
 
-<<<<<<< HEAD
-            /// This method returns whether the exchange should be called.
-            /// Currently, only IPv6 support determines whether is should be used.
-=======
             /// This method returns whether the exchange should be called. Availability
             /// is determined by whether or not the `ipv4-support` flag was used to compile the
             /// canister or the exchange supports IPv6 out-of-the-box.
             ///
             /// NOTE: This will be removed when IPv4 support is added to HTTP outcalls.
->>>>>>> 6af2af5c
             pub fn is_available(&self) -> bool {
                 utils::is_ipv4_support_available() || self.supports_ipv6()
             }
