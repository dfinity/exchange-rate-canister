--- conflicted
+++ resolved
@@ -120,15 +120,7 @@
             let base_rate = get_cryptocurrency_usdt_rate(base_asset, timestamp).await?;
             with_cache_mut(|mut cache| {
                 cache
-<<<<<<< HEAD
-                    .insert(
-                        base_rate.clone(),
-                        time,
-                        STABLECOIN_CACHE_RETENTION_PERIOD_SEC,
-                    )
-=======
                     .insert(base_rate.clone(), time, CACHE_RETENTION_PERIOD_SEC)
->>>>>>> bf70beea
                     .expect("Inserting into cache should work.");
             });
             base_rate
