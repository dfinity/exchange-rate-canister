--- conflicted
+++ resolved
@@ -163,7 +163,11 @@
         } else {
             rates.into_iter().for_each(|(symbol, rate)| {
                 self.rates
-                    .entry(if symbol == "sdr" { "xdr".to_string() } else { symbol })
+                    .entry(if symbol == "sdr" {
+                        "xdr".to_string()
+                    } else {
+                        symbol
+                    })
                     .and_modify(|v| v.push(rate))
                     .or_insert_with(|| vec![rate]);
             });
@@ -1080,7 +1084,74 @@
         assert!(matches!(store.get(1234, "hkd", "usd"), None));
     }
 
-<<<<<<< HEAD
+    /// Test that SDR and XDR rates are reported as the same asset under the symbol "xdr"
+    #[test]
+    fn collector_sdr_xdr() {
+        let mut collector = ForexRatesCollector {
+            rates: HashMap::new(),
+            timestamp: 1234,
+        };
+
+        let rates = vec![
+            (
+                "sdr".to_string(),
+                ForexRate {
+                    rate: 10_000,
+                    num_sources: 1,
+                },
+            ),
+            (
+                "xdr".to_string(),
+                ForexRate {
+                    rate: 7_000,
+                    num_sources: 1,
+                },
+            ),
+        ]
+        .into_iter()
+        .collect();
+        collector.update(1234, rates);
+
+        let rates = vec![(
+            "sdr".to_string(),
+            ForexRate {
+                rate: 11_000,
+                num_sources: 1,
+            },
+        )]
+        .into_iter()
+        .collect();
+        collector.update(1234, rates);
+
+        let rates = vec![
+            (
+                "sdr".to_string(),
+                ForexRate {
+                    rate: 10_500,
+                    num_sources: 1,
+                },
+            ),
+            (
+                "xdr".to_string(),
+                ForexRate {
+                    rate: 9_000,
+                    num_sources: 1,
+                },
+            ),
+        ]
+        .into_iter()
+        .collect();
+        collector.update(1234, rates);
+
+        assert!(matches!(
+            collector.get_rates_map()["xdr"],
+            ForexRate {
+                rate: 10_000,
+                num_sources: 5
+            }
+        ))
+    }
+
     /// Tests that the [ForexRatesCollector] computes and adds the correct CXDR rate if
     /// all EUR/USD, CNY/USD, JPY/USD, and GBP/USD rates are available.
     #[test]
@@ -1130,70 +1201,5 @@
             num_sources: 1,
         };
         assert!(matches!(cxdr_usd_rate, Some(rate) if rate.rate == expected_rate.rate));
-=======
-    /// Test that SDR and XDR rates are reported as the same asset under the symbol "xdr"
-    #[test]
-    fn collector_sdr_xdr() {
-        let mut collector = ForexRatesCollector {
-            rates: HashMap::new(),
-            timestamp: 1234,
-        };
-
-        let rates = vec![
-            (
-                "sdr".to_string(),
-                ForexRate {
-                    rate: 10_000,
-                    num_sources: 1,
-                },
-            ),
-            (
-                "xdr".to_string(),
-                ForexRate {
-                    rate: 7_000,
-                    num_sources: 1,
-                },
-            ),
-        ]
-        .into_iter()
-        .collect();
-        collector.update(1234, rates);
-
-        let rates = vec![
-            (
-                "sdr".to_string(),
-                ForexRate {
-                    rate: 11_000,
-                    num_sources: 1,
-                },
-            ),
-        ]
-        .into_iter()
-        .collect();
-        collector.update(1234, rates);
-
-        let rates = vec![
-            (
-                "sdr".to_string(),
-                ForexRate {
-                    rate: 10_500,
-                    num_sources: 1,
-                },
-            ),
-            (
-                "xdr".to_string(),
-                ForexRate {
-                    rate: 9_000,
-                    num_sources: 1,
-                },
-            ),
-        ]
-        .into_iter()
-        .collect();
-        collector.update(1234, rates);
-
-        assert!(matches!(collector.get_rates_map()["xdr"], ForexRate { rate: 10_000, num_sources: 5 }))
-
->>>>>>> 3fc85cb2
     }
 }