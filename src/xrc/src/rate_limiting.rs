--- conflicted
+++ resolved
@@ -1,4 +1,6 @@
-use crate::{candid::ExchangeRateError, QueriedExchangeRate, RATE_LIMITING_REQUEST_COUNTER};
+use crate::{
+    candid::ExchangeRateError, QueriedExchangeRate, EXCHANGES, RATE_LIMITING_REQUEST_COUNTER,
+};
 
 /// A limit for how many HTTP requests the exchange rate canister may issue at any given time.
 /// The request counter is not allowed to go over this limit.
@@ -19,15 +21,11 @@
 }
 
 /// Checks that a request can be made.
-pub(crate) fn is_rate_limited(requests_needed: usize) -> bool {
+pub(crate) fn is_rate_limited(num_rates_needed: usize) -> bool {
     let request_counter = get_request_counter();
-<<<<<<< HEAD
-    requests_needed.saturating_add(request_counter) > REQUEST_COUNTER_LIMIT
-=======
     let available_exchanges_count = available_exchanges_count();
     let http_requests_needed = available_exchanges_count.saturating_mul(num_rates_needed);
     http_requests_needed.saturating_add(request_counter) > REQUEST_COUNTER_LIMIT
->>>>>>> 6af2af5c
 }
 
 /// Returns the value of the request counter.
@@ -46,18 +44,11 @@
 
 impl RateLimitingRequestCounterGuard {
     /// Increment the counter and return the guard.
-<<<<<<< HEAD
-    fn new(http_requests_needed: usize) -> Self {
-        RATE_LIMITING_REQUEST_COUNTER.with(|cell| {
-            let value = cell.get();
-            let value = value.saturating_add(http_requests_needed);
-=======
     fn new(num_rates_needed: usize) -> Self {
         let available_exchanges_count = available_exchanges_count();
         let http_requests_needed = available_exchanges_count.saturating_mul(num_rates_needed);
         RATE_LIMITING_REQUEST_COUNTER.with(|cell| {
             let value = cell.get().saturating_add(http_requests_needed);
->>>>>>> 6af2af5c
             cell.set(value);
         });
         Self {
@@ -70,12 +61,7 @@
     /// Decrement the counter when guard is dropped.
     fn drop(&mut self) {
         RATE_LIMITING_REQUEST_COUNTER.with(|cell| {
-<<<<<<< HEAD
-            let value = cell.get();
-            let value = value.saturating_sub(self.http_requests_needed);
-=======
             let value = cell.get().saturating_sub(self.http_requests_needed);
->>>>>>> 6af2af5c
             cell.set(value);
         });
     }
@@ -91,18 +77,12 @@
     /// block, the counter increments and decrements correctly.
     #[test]
     fn with_request_counter_with_ok_result_returned() {
-<<<<<<< HEAD
-        let http_requests_needed = 3;
-        let rate = with_request_counter(http_requests_needed, async move {
-            assert_eq!(get_request_counter(), http_requests_needed);
-=======
         let num_rates_needed = 2;
         let rate = with_request_counter(num_rates_needed, async move {
             assert_eq!(
                 get_request_counter(),
                 num_rates_needed * available_exchanges_count()
             );
->>>>>>> 6af2af5c
             Ok(QueriedExchangeRate::default())
         })
         .now_or_never()
@@ -116,18 +96,12 @@
     /// block, the counter increments and decrements correctly.
     #[test]
     fn with_request_counter_with_error_returned() {
-<<<<<<< HEAD
-        let http_requests_needed = 3;
-        let error = with_request_counter(http_requests_needed, async move {
-            assert_eq!(get_request_counter(), http_requests_needed);
-=======
         let num_rates_needed = 2;
         let error = with_request_counter(num_rates_needed, async move {
             assert_eq!(
                 get_request_counter(),
                 num_rates_needed * available_exchanges_count()
             );
->>>>>>> 6af2af5c
             Err(ExchangeRateError::StablecoinRateNotFound)
         })
         .now_or_never()
@@ -149,12 +123,7 @@
     /// then the request is rate limited.
     #[test]
     fn is_rate_limited_checks_against_a_hard_limit() {
-<<<<<<< HEAD
-        RATE_LIMITING_REQUEST_COUNTER.with(|c| c.set(54));
-        assert!(is_rate_limited(3));
-=======
         RATE_LIMITING_REQUEST_COUNTER.with(|c| c.set(52));
         assert!(is_rate_limited(2));
->>>>>>> 6af2af5c
     }
 }