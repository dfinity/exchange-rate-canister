--- conflicted
+++ resolved
@@ -125,11 +125,7 @@
       - name: Install DFX
         run: |
           wget --output-document install-dfx.sh "https://internetcomputer.org/install.sh"
-<<<<<<< HEAD
           export DFX_VERSION=0.14.1
-=======
-          export DFX_VERSION=0.14.0
->>>>>>> b7661fd6
           bash install-dfx.sh < <(yes Y)
           rm install-dfx.sh
           dfx cache install
