--- conflicted
+++ resolved
@@ -23,16 +23,11 @@
 pub mod types;
 mod utils;
 
-<<<<<<< HEAD
-use ic_cdk::export::candid::Principal;
-use serde_bytes::ByteBuf;
-use types::{HttpRequest, HttpResponse};
-=======
 use ic_cdk::{
     api::management_canister::http_request::{HttpResponse, TransformArgs},
     export::candid::Principal,
 };
->>>>>>> d3ad192b
+use serde_bytes::ByteBuf;
 
 use crate::{
     candid::{Asset, ExchangeRate, ExchangeRateMetadata},
@@ -499,11 +494,11 @@
 }
 
 ///
-pub fn http_request(req: HttpRequest) -> HttpResponse {
+pub fn http_request(req: types::HttpRequest) -> types::HttpResponse {
     let parts: Vec<&str> = req.url.split('?').collect();
     match parts[0] {
         "/metrics" => api::get_metrics(),
-        _ => HttpResponse {
+        _ => types::HttpResponse {
             status_code: 404,
             headers: vec![],
             body: ByteBuf::from(String::from("Not found.")),
