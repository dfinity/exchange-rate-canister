mod metrics;
#[cfg(test)]
mod test;

pub use metrics::get_metrics;

use crate::{
    call_exchange,
    candid::{Asset, AssetClass, ExchangeRateError, GetExchangeRateRequest, GetExchangeRateResult},
    environment::{CanisterEnvironment, ChargeOption, Environment},
    rate_limiting::{is_rate_limited, with_request_counter},
    stablecoin, utils, with_cache_mut, with_forex_rate_store, CallExchangeArgs, CallExchangeError,
    Exchange, MetricCounter, QueriedExchangeRate, DAI, EXCHANGES, LOG_PREFIX, USD, USDC, USDT,
};
use async_trait::async_trait;
use futures::future::join_all;

/// The expected base rates for stablecoins.
const STABLECOIN_BASES: &[&str] = &[DAI, USDC];

#[async_trait]
trait CallExchanges {
    async fn get_cryptocurrency_usdt_rate(
        &self,
        asset: &Asset,
        timestamp: u64,
    ) -> Result<QueriedExchangeRate, CallExchangeError>;

    async fn get_stablecoin_rates(
        &self,
        symbols: &[&str],
        timestamp: u64,
    ) -> Vec<Result<QueriedExchangeRate, CallExchangeError>>;
}

struct CallExchangesImpl;

#[async_trait]
impl CallExchanges for CallExchangesImpl {
    async fn get_cryptocurrency_usdt_rate(
        &self,
        asset: &Asset,
        timestamp: u64,
    ) -> Result<QueriedExchangeRate, CallExchangeError> {
        let futures = EXCHANGES.iter().filter_map(|exchange| {
            if !exchange.is_available() {
                return None;
            }

            Some(call_exchange(
                exchange,
                CallExchangeArgs {
                    timestamp,
                    quote_asset: usdt_asset(),
                    base_asset: asset.clone(),
                },
            ))
        });
        let results = join_all(futures).await;

        let mut rates = vec![];
        let mut errors = vec![];
        for result in results {
            match result {
                Ok(rate) => rates.push(rate),
                Err(err) => {
                    ic_cdk::println!(
                        "{} Timestamp: {}, Asset: {:?}, Error: {}",
                        LOG_PREFIX,
                        timestamp,
                        asset,
                        err,
                    );
                    errors.push(err);
                }
            }
        }

        if rates.is_empty() {
            return Err(CallExchangeError::NoRatesFound);
        }

        rates.sort();

        Ok(QueriedExchangeRate::new(
            asset.clone(),
            Asset {
                symbol: USDT.to_string(),
                class: AssetClass::Cryptocurrency,
            },
            timestamp,
            &rates,
            rates.len() + errors.len(),
            rates.len(),
            None,
        ))
    }

    async fn get_stablecoin_rates(
        &self,
        symbols: &[&str],
        timestamp: u64,
    ) -> Vec<Result<QueriedExchangeRate, CallExchangeError>> {
        join_all(
            symbols
                .iter()
                .map(|symbol| get_stablecoin_rate(symbol, timestamp)),
        )
        .await
    }
}

/// Provides an [Asset] that corresponds to the USDT cryptocurrency stablecoin.
pub fn usdt_asset() -> Asset {
    Asset {
        symbol: USDT.to_string(),
        class: AssetClass::Cryptocurrency,
    }
}

/// Provides an [Asset] that corresponds to the US dollar.
pub fn usd_asset() -> Asset {
    Asset {
        symbol: USD.to_string(),
        class: AssetClass::FiatCurrency,
    }
}

/// This function retrieves the requested rate from the exchanges. The median rate of all collected
/// rates is used as the exchange rate and a set of metadata is returned giving information on
/// how the rate was retrieved.
pub async fn get_exchange_rate(request: GetExchangeRateRequest) -> GetExchangeRateResult {
    let env = CanisterEnvironment::new();
    let caller = env.caller();
    let call_exchanges_impl = CallExchangesImpl;

    // Record metrics
    let is_caller_the_cmc = utils::is_caller_the_cmc(&caller);

    MetricCounter::GetExchangeRateRequest.increment();
    if is_caller_the_cmc {
        MetricCounter::GetExchangeRateRequestFromCmc.increment();
    }

    let result = get_exchange_rate_internal(&env, &call_exchanges_impl, &request).await;

    if result.is_err() {
        MetricCounter::ErrorsReturned.increment();
        if is_caller_the_cmc {
            MetricCounter::ErrorsReturnedToCmc.increment();
        }

        if let Err(ExchangeRateError::NotEnoughCycles) = result {
            MetricCounter::CycleRelatedErrors.increment()
        }
    }

    result
}

async fn get_exchange_rate_internal(
    env: &impl Environment,
    call_exchanges_impl: &impl CallExchanges,
    request: &GetExchangeRateRequest,
) -> GetExchangeRateResult {
    let caller = env.caller();
    if utils::is_caller_anonymous(&caller) {
        return Err(ExchangeRateError::AnonymousPrincipalNotAllowed);
    }

    if !utils::is_caller_the_cmc(&caller) && !env.has_enough_cycles() {
        return Err(ExchangeRateError::NotEnoughCycles);
    }

    let sanitized_request = utils::sanitize_request(request);
    let timestamp = utils::get_normalized_timestamp(env, &sanitized_request);

    // Route the call based on the provided asset types.
    let result = match (
        &sanitized_request.base_asset.class,
        &sanitized_request.quote_asset.class,
    ) {
        (AssetClass::Cryptocurrency, AssetClass::Cryptocurrency) => {
            handle_cryptocurrency_pair(
                env,
                call_exchanges_impl,
                &sanitized_request.base_asset,
                &sanitized_request.quote_asset,
                timestamp,
            )
            .await
        }
        (AssetClass::Cryptocurrency, AssetClass::FiatCurrency) => {
            handle_crypto_base_fiat_quote_pair(
                env,
                call_exchanges_impl,
                &sanitized_request.base_asset,
                &sanitized_request.quote_asset,
                timestamp,
            )
            .await
            .map_err(|err| match err {
                ExchangeRateError::ForexBaseAssetNotFound => {
                    ExchangeRateError::ForexQuoteAssetNotFound
                }
                _ => err,
            })
        }
        (AssetClass::FiatCurrency, AssetClass::Cryptocurrency) => {
            handle_crypto_base_fiat_quote_pair(
                env,
                call_exchanges_impl,
                &sanitized_request.quote_asset,
                &sanitized_request.base_asset,
                timestamp,
            )
            .await
            .map(|r| r.inverted())
            .map_err(|err| match err {
                ExchangeRateError::CryptoBaseAssetNotFound => {
                    ExchangeRateError::CryptoQuoteAssetNotFound
                }
                _ => err,
            })
        }
        (AssetClass::FiatCurrency, AssetClass::FiatCurrency) => handle_fiat_pair(
            env,
            &sanitized_request.base_asset,
            &sanitized_request.quote_asset,
            timestamp,
        ),
    };

    if let Err(ref error) = result {
        ic_cdk::println!(
            "{} Timestamp: {} Request: {:?} Error: {:?}",
            LOG_PREFIX,
            timestamp,
            sanitized_request,
            error
        );
    }

    // If the result is successful, convert from a `QueriedExchangeRate` to `candid::ExchangeRate`.
    result.map(|r| r.into())
}

/// The function validates the rates in the [QueriedExchangeRate] struct.
fn validate(rate: QueriedExchangeRate) -> Result<QueriedExchangeRate, ExchangeRateError> {
    if rate.is_valid() {
        Ok(rate)
    } else {
        Err(ExchangeRateError::InconsistentRatesReceived)
    }
}

async fn handle_cryptocurrency_pair(
    env: &impl Environment,
    call_exchanges_impl: &impl CallExchanges,
    base_asset: &Asset,
    quote_asset: &Asset,
    timestamp: u64,
) -> Result<QueriedExchangeRate, ExchangeRateError> {
    let caller = env.caller();
    let (maybe_base_rate, maybe_quote_rate) = with_cache_mut(|cache| {
        let maybe_base_rate = cache.get(&(base_asset.symbol.clone(), timestamp)).cloned();
        let maybe_quote_rate = cache.get(&(quote_asset.symbol.clone(), timestamp)).cloned();
        (maybe_base_rate, maybe_quote_rate)
    });

    let mut num_rates_needed: usize = 0;
    if maybe_base_rate.is_none() {
        num_rates_needed = num_rates_needed.saturating_add(1);
    }

    if maybe_quote_rate.is_none() {
        num_rates_needed = num_rates_needed.saturating_add(1);
    }

    if !utils::is_caller_the_cmc(&caller) {
        let rate_limited = is_rate_limited(num_rates_needed);
        let charge_cycles_option = if rate_limited {
            ChargeOption::MinimumFee
        } else {
            ChargeOption::OutboundRatesNeeded(num_rates_needed)
        };
        env.charge_cycles(charge_cycles_option)?;
        if rate_limited {
            return Err(ExchangeRateError::RateLimited);
        }
    }

    // We have all of the necessary rates in the cache return the result.
    if num_rates_needed == 0 {
        return Ok(maybe_base_rate.expect("rate should exist")
            / maybe_quote_rate.expect("rate should exist"));
    }

    let base_asset = base_asset.clone();
    let quote_asset = quote_asset.clone();
    with_request_counter(num_rates_needed, async move {
        let base_rate = match maybe_base_rate {
            Some(base_rate) => base_rate,
            None => {
                let base_rate = call_exchanges_impl
                    .get_cryptocurrency_usdt_rate(&base_asset, timestamp)
                    .await
                    .map_err(|_| ExchangeRateError::CryptoBaseAssetNotFound)?;
                with_cache_mut(|cache| {
                    cache.put((base_asset.symbol.clone(), timestamp), base_rate.clone());
                });
                base_rate
            }
        };

        let quote_rate = match maybe_quote_rate {
            Some(quote_rate) => quote_rate,
            None => {
                let quote_rate = call_exchanges_impl
                    .get_cryptocurrency_usdt_rate(&quote_asset, timestamp)
                    .await
                    .map_err(|_| ExchangeRateError::CryptoQuoteAssetNotFound)?;
                with_cache_mut(|cache| {
                    cache.put((quote_asset.symbol.clone(), timestamp), quote_rate.clone());
                });
                quote_rate
            }
        };

        validate(base_rate / quote_rate)
    })
    .await
}

async fn handle_crypto_base_fiat_quote_pair(
    env: &impl Environment,
    call_exchanges_impl: &impl CallExchanges,
    base_asset: &Asset,
    quote_asset: &Asset,
    timestamp: u64,
) -> Result<QueriedExchangeRate, ExchangeRateError> {
    let caller = env.caller();
    let current_timestamp = env.time_secs();

<<<<<<< HEAD
    let forex_rate_result =
        with_forex_rate_store(|store| store.get(timestamp, time, &quote_asset.symbol, USD))
            .map_err(ExchangeRateError::from);
    let forex_rate = match forex_rate_result {
        Ok(forex_rate) => forex_rate,
        Err(_) => {
            env.charge_cycles(ChargeOption::MinimumFee)?;
            return forex_rate_result;
        }
    };
=======
    let maybe_crypto_base_rate =
        with_cache_mut(|cache| cache.get(&(base_asset.symbol.clone(), timestamp)).cloned());
    let forex_rate = with_forex_rate_store(|store| {
        store.get(timestamp, current_timestamp, &quote_asset.symbol, USD)
    })
    .map_err(ExchangeRateError::from)?;
>>>>>>> 47526d1a

    let maybe_crypto_base_rate =
        with_cache_mut(|cache| cache.get(&base_asset.symbol, timestamp, time));
    let mut num_rates_needed: usize = 0;
    if maybe_crypto_base_rate.is_none() {
        num_rates_needed = num_rates_needed.saturating_add(1);
    }

    // Get stablecoin rates from cache, collecting symbols that were missed.
    let mut missed_stablecoin_symbols = vec![];
    let mut stablecoin_rates = vec![];
    with_cache_mut(|cache| {
        for symbol in STABLECOIN_BASES {
            match cache.get(&(symbol.to_string(), timestamp)) {
                Some(rate) => stablecoin_rates.push(rate.clone()),
                None => missed_stablecoin_symbols.push(*symbol),
            }
        }
    });

    num_rates_needed = num_rates_needed.saturating_add(missed_stablecoin_symbols.len());

    if !utils::is_caller_the_cmc(&caller) {
        let rate_limited = is_rate_limited(num_rates_needed);
        let charge_cycles_option = if rate_limited {
            ChargeOption::MinimumFee
        } else {
            ChargeOption::OutboundRatesNeeded(num_rates_needed)
        };
        env.charge_cycles(charge_cycles_option)?;
        if rate_limited {
            return Err(ExchangeRateError::RateLimited);
        }
    }

    if num_rates_needed == 0 {
        let crypto_base_rate =
            maybe_crypto_base_rate.expect("Crypto base rate should be set here.");
        let stablecoin_rate = stablecoin::get_stablecoin_rate(&stablecoin_rates, &usd_asset())
            .map_err(ExchangeRateError::from)?;
        let crypto_usd_base_rate = crypto_base_rate * stablecoin_rate;
        return Ok(crypto_usd_base_rate / forex_rate);
    }

    let base_asset = base_asset.clone();
    with_request_counter(num_rates_needed, async move {
        // Retrieve the missing stablecoin results. For each rate retrieved, cache it and add it to the
        // stablecoin rates vector.
        let stablecoin_results = call_exchanges_impl
            .get_stablecoin_rates(&missed_stablecoin_symbols, timestamp)
            .await;

        stablecoin_results
            .iter()
            .zip(missed_stablecoin_symbols)
            .for_each(|(result, symbol)| match result {
                Ok(rate) => {
                    stablecoin_rates.push(rate.clone());
                    with_cache_mut(|cache| {
                        cache.put((rate.base_asset.symbol.clone(), timestamp), rate.clone());
                    });
                }
                Err(error) => {
                    ic_cdk::println!(
                        "{} Error while retrieving {} rates @ {}: {}",
                        LOG_PREFIX,
                        symbol,
                        timestamp,
                        error
                    );
                }
            });

        let crypto_base_rate = match maybe_crypto_base_rate {
            Some(base_rate) => base_rate,
            None => {
                let base_rate = call_exchanges_impl
                    .get_cryptocurrency_usdt_rate(&base_asset, timestamp)
                    .await
                    .map_err(|_| ExchangeRateError::CryptoBaseAssetNotFound)?;
                with_cache_mut(|cache| {
                    cache.put(
                        (base_rate.base_asset.symbol.clone(), timestamp),
                        base_rate.clone(),
                    );
                });
                base_rate
            }
        };

        let stablecoin_rate = stablecoin::get_stablecoin_rate(&stablecoin_rates, &usd_asset())
            .map_err(ExchangeRateError::from)?;
        let crypto_usd_base_rate = crypto_base_rate * stablecoin_rate;

        validate(crypto_usd_base_rate / forex_rate)
    })
    .await
}

fn handle_fiat_pair(
    env: &impl Environment,
    base_asset: &Asset,
    quote_asset: &Asset,
    timestamp: u64,
) -> Result<QueriedExchangeRate, ExchangeRateError> {
    let current_timestamp = env.time_secs();
    let result = with_forex_rate_store(|store| {
        store.get(
            timestamp,
            current_timestamp,
            &base_asset.symbol,
            &quote_asset.symbol,
        )
    })
    .map_err(|err| err.into())
    .and_then(validate);

    if !utils::is_caller_the_cmc(&env.caller()) {
        let charge_option = match result {
            Ok(_) => ChargeOption::BaseCost,
            Err(_) => ChargeOption::MinimumFee,
        };

        env.charge_cycles(charge_option)?;
    }

    result
}

async fn get_stablecoin_rate(
    symbol: &str,
    timestamp: u64,
) -> Result<QueriedExchangeRate, CallExchangeError> {
    let mut futures = vec![];
    EXCHANGES.iter().for_each(|exchange| {
        if !cfg!(feature = "ipv4-support") && !exchange.supports_ipv6() {
            return;
        }

        let maybe_pair = exchange
            .supported_stablecoin_pairs()
            .iter()
            .find(|pair| pair.0 == symbol || pair.1 == symbol);

        let (base_symbol, quote_symbol) = match maybe_pair {
            Some(pair) => pair,
            None => return,
        };

        let invert = *base_symbol == USDT;

        futures.push(call_exchange_for_stablecoin(
            exchange,
            base_symbol,
            quote_symbol,
            timestamp,
            invert,
        ));
    });

    let results = join_all(futures).await;

    let mut rates = vec![];
    let mut errors = vec![];

    for result in results {
        match result {
            Ok(rate) => rates.push(rate),
            Err(error) => {
                ic_cdk::println!(
                    "{} Error while retrieving {} rates @ {}: {}",
                    LOG_PREFIX,
                    symbol,
                    timestamp,
                    error
                );
                errors.push(error);
            }
        }
    }

    if rates.is_empty() {
        return Err(CallExchangeError::NoRatesFound);
    }

    Ok(QueriedExchangeRate::new(
        Asset {
            symbol: symbol.to_string(),
            class: AssetClass::Cryptocurrency,
        },
        Asset {
            symbol: USDT.to_string(),
            class: AssetClass::Cryptocurrency,
        },
        timestamp,
        &rates,
        rates.len() + errors.len(),
        rates.len(),
        None,
    ))
}

async fn call_exchange_for_stablecoin(
    exchange: &Exchange,
    base_symbol: &str,
    quote_symbol: &str,
    timestamp: u64,
    invert: bool,
) -> Result<u64, CallExchangeError> {
    let result = call_exchange(
        exchange,
        CallExchangeArgs {
            timestamp,
            base_asset: Asset {
                symbol: base_symbol.to_string(),
                class: AssetClass::Cryptocurrency,
            },
            quote_asset: Asset {
                symbol: quote_symbol.to_string(),
                class: AssetClass::Cryptocurrency,
            },
        },
    )
    .await;

    // Some stablecoin pairs are the inverse (USDT/DAI) of what is desired (DAI/USDT).
    // To ensure USDT is the quote asset, the rate is inverted.
    if invert {
        result.map(utils::invert_rate)
    } else {
        result
    }
}<|MERGE_RESOLUTION|>--- conflicted
+++ resolved
@@ -342,10 +342,10 @@
     let caller = env.caller();
     let current_timestamp = env.time_secs();
 
-<<<<<<< HEAD
-    let forex_rate_result =
-        with_forex_rate_store(|store| store.get(timestamp, time, &quote_asset.symbol, USD))
-            .map_err(ExchangeRateError::from);
+    let forex_rate_result = with_forex_rate_store(|store| {
+        store.get(timestamp, current_timestamp, &quote_asset.symbol, USD)
+    })
+    .map_err(ExchangeRateError::from);
     let forex_rate = match forex_rate_result {
         Ok(forex_rate) => forex_rate,
         Err(_) => {
@@ -353,17 +353,9 @@
             return forex_rate_result;
         }
     };
-=======
+
     let maybe_crypto_base_rate =
         with_cache_mut(|cache| cache.get(&(base_asset.symbol.clone(), timestamp)).cloned());
-    let forex_rate = with_forex_rate_store(|store| {
-        store.get(timestamp, current_timestamp, &quote_asset.symbol, USD)
-    })
-    .map_err(ExchangeRateError::from)?;
->>>>>>> 47526d1a
-
-    let maybe_crypto_base_rate =
-        with_cache_mut(|cache| cache.get(&base_asset.symbol, timestamp, time));
     let mut num_rates_needed: usize = 0;
     if maybe_crypto_base_rate.is_none() {
         num_rates_needed = num_rates_needed.saturating_add(1);
