use ::candid::Deserialize;
use chrono::naive::NaiveDateTime;
use jaq_core::Val;
use std::cmp::min;
use std::str::FromStr;
use std::{collections::HashMap, convert::TryInto};

use crate::ExtractError;
use crate::{jq, median};

/// The IMF SDR weights used to compute the XDR rate.
pub(crate) const USD_XDR_WEIGHT_PER_MILLION: u64 = 582_520;
pub(crate) const EUR_XDR_WEIGHT_PER_MILLION: u64 = 386_710;
pub(crate) const CNY_XDR_WEIGHT_PER_MILLION: u64 = 1_017_400;
pub(crate) const JPY_XDR_WEIGHT_PER_MILLION: u64 = 11_900_000;
pub(crate) const GBP_XDR_WEIGHT_PER_MILLION: u64 = 85_946;

/// The CMC uses a computed XDR (CXDR) rate based on the IMF SDR weights.
pub(crate) const COMPUTED_XDR_SYMBOL: &str = "cxdr";

/// A forex rate representation, includes the rate and the number of sources used to compute it.
#[derive(Clone, Copy, Debug)]
pub struct ForexRate {
    rate: u64,
    num_sources: u64,
}

/// A map of multiple forex rates. The key is the forex symbol and the value is the corresponding rate.
pub type ForexRateMap = HashMap<String, ForexRate>;

/// The forex rate storage struct. Stores a map of <timestamp, [ForexRateMap]>.
#[allow(dead_code)]
#[derive(Clone, Debug)]
pub struct ForexRatesStore {
    rates: HashMap<u64, ForexRateMap>,
}

/// A forex rate collector. Allows the collection of multiple rates from different sources, and outputs the
/// aggregated [ForexRateMap] to be stored.
#[allow(dead_code)]
#[derive(Clone, Debug)]
struct ForexRatesCollector {
    rates: HashMap<String, Vec<ForexRate>>,
    timestamp: u64,
}

const SECONDS_PER_DAY: u64 = 60 * 60 * 24;

/// This macro generates the necessary boilerplate when adding a forex data source to this module.
macro_rules! forex {
    ($($name:ident),*) => {
        /// Enum that contains all of the possible forex sources.
        pub enum Forex {
            $(
                #[allow(missing_docs)]
                #[allow(dead_code)]
                $name($name),
            )*
        }

        $(pub struct $name;)*

        impl core::fmt::Display for Forex {
            fn fmt(&self, f: &mut std::fmt::Formatter<'_>) -> std::fmt::Result {
                match self {
                    $(Forex::$name(_) => write!(f, stringify!($name))),*,
                }
            }
        }

        /// Contains all of the known forex sources that can be found in the
        /// [Forex] enum.
        #[allow(dead_code)]
        pub const FOREX_SOURCES: &'static [Forex] = &[
            $(Forex::$name($name)),*
        ];


        /// Implements the core functionality of the generated `Forex` enum.
        impl Forex {

            /// This method routes the request to the correct forex's [IsForex::get_url] method.
            #[allow(dead_code)]
            pub fn get_url(&self, timestamp: u64) -> String {
                match self {
                    $(Forex::$name(forex) => forex.get_url(timestamp)),*,
                }
            }

            /// This method routes the response's body and the timestamp to the correct forex's
            /// [IsForex::extract_rate].
            #[allow(dead_code)]
            pub fn extract_rate(&self, bytes: &[u8], timestamp: u64) -> Result<ForexRateMap, ExtractError> {
                match self {
                    $(Forex::$name(forex) => forex.extract_rate(bytes, timestamp)),*,
                }
            }
        }
    }

}

forex! { MonetaryAuthorityOfSingapore, CentralBankOfMyanmar, CentralBankOfBosniaHerzegovina, BankOfIsrael, EuropeanCentralBank }

#[allow(dead_code)]
impl ForexRatesStore {
    /// Returns the exchange rate for the given two forex assets and a given timestamp, or None if a rate cannot be found.
    pub fn get(&self, timestamp: u64, base_asset: &str, quote_asset: &str) -> Option<ForexRate> {
        if let Some(rates_for_timestamp) = self.rates.get(&timestamp) {
            let base = rates_for_timestamp.get(base_asset);
            let quote = rates_for_timestamp.get(quote_asset);

            match (base, quote) {
                (Some(base_rate), Some(quote_rate)) => Some(ForexRate {
                    rate: (10_000 * base_rate.rate) / quote_rate.rate,
                    num_sources: std::cmp::min(base_rate.num_sources, quote_rate.num_sources),
                }),
                (Some(base_rate), None) => {
                    // If the quote asset is USD, it should not be present in the map and the base rate already uses USD as the quote asset.
                    if quote_asset == "usd" {
                        Some(*base_rate)
                    } else {
                        None
                    }
                }
                _ => None,
            }
        } else {
            None
        }
    }

    /// Puts or updates rates for a given timestamp. If rates already exist for the given timestamp, only rates for which a new rate with higher number of sources are replaced.
    pub fn put(&mut self, timestamp: u64, rates: ForexRateMap) {
        if let Some(ratesmap) = self.rates.get_mut(&timestamp) {
            // Update only the rates where the number of sources is higher.
            rates.into_iter().for_each(|(symbol, rate)| {
                // We should never insert rates for USD.
                if symbol != "usd" {
                    ratesmap
                        .entry(symbol)
                        .and_modify(|v| {
                            if v.num_sources < rate.num_sources {
                                *v = rate
                            }
                        })
                        .or_insert(rate);
                }
            });
        } else {
            // Insert the new rates.
            self.rates.insert(timestamp, rates);
        }
    }
}

#[allow(dead_code)]
impl ForexRatesCollector {
    /// Updates the collected rates with a new set of rates. The provided timestamp must match the collector's existing timestamp. The function returns true if the collector has been updated, or false if the timestamps did not match.
    fn update(&mut self, timestamp: u64, rates: ForexRateMap) -> bool {
        if timestamp != self.timestamp {
            false
        } else {
            rates.into_iter().for_each(|(symbol, rate)| {
                self.rates
                    .entry(if symbol == "sdr" {
                        "xdr".to_string()
                    } else {
                        symbol
                    })
                    .and_modify(|v| v.push(rate))
                    .or_insert_with(|| vec![rate]);
            });
            true
        }
    }

    /// Extracts the up-to-date median rates based on all existing rates.
    fn get_rates_map(&self) -> ForexRateMap {
        let mut rates: ForexRateMap = self
            .rates
            .iter()
            .map(|(k, v)| {
                (
                    k.to_string(),
                    ForexRate {
                        rate: crate::utils::median(
                            v.iter().map(|r| r.rate).collect::<Vec<u64>>().as_slice(),
                        ),
                        num_sources: v.len() as u64,
                    },
                )
            })
            .collect();
        if let Some(rate) = self.get_computed_xdr_rate() {
            rates.insert(COMPUTED_XDR_SYMBOL.to_string(), rate);
        }
        rates
    }

    /// Computes and returns the XDR/USD rate based on the weights specified by the IMF.
    fn get_computed_xdr_rate(&self) -> Option<ForexRate> {
        let eur_rates_option = self.rates.get("eur");
        let cny_rates_option = self.rates.get("cny");
        let jpy_rates_option = self.rates.get("jpy");
        let gbp_rates_option = self.rates.get("gbp");
        if let (Some(eur_rates), Some(cny_rates), Some(jpy_rates), Some(gbp_rates)) = (
            eur_rates_option,
            cny_rates_option,
            jpy_rates_option,
            gbp_rates_option,
        ) {
            let eur_rate = median(
                &eur_rates
                    .iter()
                    .map(|forex_rate| forex_rate.rate)
                    .collect::<Vec<u64>>(),
            );
            let cny_rate = median(
                &cny_rates
                    .iter()
                    .map(|forex_rate| forex_rate.rate)
                    .collect::<Vec<u64>>(),
            );
            let jpy_rate = median(
                &jpy_rates
                    .iter()
                    .map(|forex_rate| forex_rate.rate)
                    .collect::<Vec<u64>>(),
            );
            let gbp_rate = median(
                &gbp_rates
                    .iter()
                    .map(|forex_rate| forex_rate.rate)
                    .collect::<Vec<u64>>(),
            );

            // The factor 10_000 is the scaled USD/USD rate, i.e., the rate 1.00 permyriad.
            let xdr_rate = (USD_XDR_WEIGHT_PER_MILLION * 10_000
                + EUR_XDR_WEIGHT_PER_MILLION * eur_rate
                + CNY_XDR_WEIGHT_PER_MILLION * cny_rate
                + JPY_XDR_WEIGHT_PER_MILLION * jpy_rate
                + GBP_XDR_WEIGHT_PER_MILLION * gbp_rate)
                / 1_000_000;
            let xdr_num_sources = min(
                min(min(eur_rates.len(), cny_rates.len()), jpy_rates.len()),
                gbp_rates.len(),
            );

            Some(ForexRate {
                rate: xdr_rate as u64,
                num_sources: xdr_num_sources as u64,
            })
        } else {
            None
        }
    }

    /// Returns the timestamp corresponding to this collector.
    fn get_timestamp(&self) -> u64 {
        self.timestamp
    }
}

/// The base URL may contain the following placeholders:
/// `DATE`: This string must be replaced with the timestamp string as provided by `format_timestamp`.
const DATE: &str = "DATE";

/// This trait is use to provide the basic methods needed for a forex data source.
trait IsForex {
    /// The base URL template that is provided to [IsForex::get_url].
    fn get_base_url(&self) -> &str;

    /// Provides the ability to format the timestamp as a string. Default implementation is
    /// to simply return the provided timestamp as a string.
    fn format_timestamp(&self, timestamp: u64) -> String {
        timestamp.to_string()
    }

    /// A default implementation to generate a URL based on the given parameters.
    /// The method takes the base URL for the forex and replaces the following
    /// placeholders:
    /// * [DATE]
    fn get_url(&self, timestamp: u64) -> String {
        let timestamp = (timestamp / SECONDS_PER_DAY) * SECONDS_PER_DAY;
        self.get_base_url()
            .replace(DATE, &self.format_timestamp(timestamp))
    }

    /// A default implementation to extract the rate from the response's body
    /// using the base filter and [jq::extract].
    fn extract_rate(&self, bytes: &[u8], timestamp: u64) -> Result<ForexRateMap, ExtractError>;

    /// A utility function that receives a set of rates relative to some quote asset, and returns a set of rates relative to USD as the quote asset
    fn normalize_to_usd(&self, values: &ForexRateMap) -> Result<ForexRateMap, ExtractError> {
        match values.get("usd") {
            Some(usd_value) => Ok(values
                .iter()
                .map(|(symbol, value)| {
                    (
                        symbol.to_string(),
                        ForexRate {
                            rate: (10_000 * value.rate) / usd_value.rate,
                            num_sources: value.num_sources,
                        },
                    )
                })
                .collect()),
            None => Err(ExtractError::RateNotFound {
                filter: "No USD rate".to_string(),
            }),
        }
    }

    /// Indicates if the exchange supports IPv6.
    fn supports_ipv6(&self) -> bool {
        false
    }
}

/// Monetary Authority Of Singapore
impl IsForex for MonetaryAuthorityOfSingapore {
    fn format_timestamp(&self, timestamp: u64) -> String {
        format!(
            "{}",
            NaiveDateTime::from_timestamp(timestamp.try_into().unwrap_or(0), 0).format("%Y-%m-%d")
        )
    }

    fn extract_rate(&self, bytes: &[u8], timestamp: u64) -> Result<ForexRateMap, ExtractError> {
        let timestamp = (timestamp / SECONDS_PER_DAY) * SECONDS_PER_DAY;

        let filter = ".result.records[0]";
        let values = jq::extract(bytes, filter)?;
        match values {
            Val::Obj(obj) => {
                let mut extracted_timestamp = 0;
                let mut values = obj
                    .iter()
                    .filter_map(|(key, value)| {
                        match value {
                            Val::Str(s) => {
                                if key.to_string() == "end_of_day" {
                                    // The end_of_day entry tells us the date these rates were reported for
                                    extracted_timestamp = NaiveDateTime::parse_from_str(
                                        &(s.to_string() + " 00:00:00"),
                                        "%Y-%m-%d %H:%M:%S",
                                    )
                                    .unwrap_or_else(|_| NaiveDateTime::from_timestamp(0, 0))
                                    .timestamp()
                                        as u64;
                                    None
                                } else if !key.to_string().contains("_sgd") {
                                    // There are some other entries that do not contain _sgd or end_of_day and we do not care about them
                                    None
                                } else {
                                    match f64::from_str(&s.to_string()) {
                                        Ok(rate) => {
                                            let symbol_opt = key.split('_').next();
                                            match symbol_opt {
                                                Some(symbol) => {
                                                    if key.to_string().ends_with("_100") {
                                                        Some((
                                                            symbol.to_string(),
                                                            ForexRate {
                                                                rate: (rate * 100.0) as u64,
                                                                num_sources: 1,
                                                            },
                                                        ))
                                                    } else {
                                                        Some((
                                                            symbol.to_string(),
                                                            ForexRate {
                                                                rate: (rate * 10_000.0) as u64,
                                                                num_sources: 1,
                                                            },
                                                        ))
                                                    }
                                                }
                                                _ => None,
                                            }
                                        }
                                        _ => None,
                                    }
                                }
                            }
                            _ => None,
                        }
                    })
                    .collect::<ForexRateMap>();
                values.insert(
                    "sgd".to_string(),
                    ForexRate {
                        rate: 10_000,
                        num_sources: 1,
                    },
                );
                if extracted_timestamp == timestamp {
                    self.normalize_to_usd(&values)
                } else {
                    Err(ExtractError::RateNotFound {
                        filter: "Invalid timestamp".to_string(),
                    })
                }
            }
            _ => Err(ExtractError::JsonDeserialize(
                "Not a valid object".to_string(),
            )),
        }
    }

    fn get_base_url(&self) -> &str {
        "https://eservices.mas.gov.sg/api/action/datastore/search.json?resource_id=95932927-c8bc-4e7a-b484-68a66a24edfe&limit=100&filters[end_of_day]=DATE"
    }

    fn supports_ipv6(&self) -> bool {
        true
    }
}

/// Central Bank of Myanmar
impl IsForex for CentralBankOfMyanmar {
    fn format_timestamp(&self, timestamp: u64) -> String {
        format!(
            "{}",
            NaiveDateTime::from_timestamp(timestamp.try_into().unwrap_or(0), 0).format("%d-%m-%Y")
        )
    }

    fn extract_rate(&self, bytes: &[u8], timestamp: u64) -> Result<ForexRateMap, ExtractError> {
        let timestamp = (timestamp / SECONDS_PER_DAY) * SECONDS_PER_DAY;

        let values = jq::extract(bytes, ".rates")?;
        let timestamp_jq = jq::extract(bytes, ".timestamp")?;
        let extracted_timestamp: u64 = match timestamp_jq {
            Val::Int(ref rc) => u64::try_from(*rc).unwrap_or(0),
            _ => 0,
        };
        if extracted_timestamp != timestamp {
            Err(ExtractError::RateNotFound {
                filter: "Invalid timestamp".to_string(),
            })
        } else {
            match values {
                Val::Obj(obj) => {
                    let values = obj
                        .iter()
                        .filter_map(|(key, value)| match value {
                            Val::Str(s) => match f64::from_str(&s.to_string().replace(',', "")) {
                                Ok(rate) => Some((
                                    key.to_string().to_lowercase(),
                                    ForexRate {
                                        rate: (rate * 10_000.0) as u64,
                                        num_sources: 1,
                                    },
                                )),
                                _ => None,
                            },
                            _ => None,
                        })
                        .collect::<ForexRateMap>();
                    self.normalize_to_usd(&values)
                }
                _ => Err(ExtractError::JsonDeserialize(
                    "Not a valid object".to_string(),
                )),
            }
        }
    }

    fn get_base_url(&self) -> &str {
        "https://forex.cbm.gov.mm/api/history/DATE"
    }

    fn supports_ipv6(&self) -> bool {
        true
    }
}

/// Central Bank of Bosnia-Herzegovina
impl IsForex for CentralBankOfBosniaHerzegovina {
    fn format_timestamp(&self, timestamp: u64) -> String {
        format!(
            "{}",
            NaiveDateTime::from_timestamp(timestamp.try_into().unwrap_or(0), 0).format("%m-%d-%Y")
        )
    }

    fn extract_rate(&self, bytes: &[u8], timestamp: u64) -> Result<ForexRateMap, ExtractError> {
        let timestamp = (timestamp / SECONDS_PER_DAY) * SECONDS_PER_DAY;

        let values = jq::extract(bytes, ".CurrencyExchangeItems")?;
        let timestamp_jq = jq::extract(bytes, ".Date")?;
        let extracted_timestamp: u64 = match timestamp_jq {
            Val::Str(rc) => NaiveDateTime::parse_from_str(&(rc.to_string()), "%Y-%m-%dT%H:%M:%S")
                .unwrap_or_else(|_| NaiveDateTime::from_timestamp(0, 0))
                .timestamp() as u64,
            _ => 0,
        };
        if extracted_timestamp != timestamp {
            Err(ExtractError::RateNotFound {
                filter: "Invalid timestamp".to_string(),
            })
        } else {
            match values {
                Val::Arr(arr) => {
                    let values = arr
                        .iter()
                        .filter_map(|item| match item {
                            Val::Obj(obj) => {
                                let asset = match obj.get(&"AlphaCode".to_string()) {
                                    Some(Val::Str(s)) => Some(s.to_string()),
                                    _ => None,
                                };
                                let units = match obj.get(&"Units".to_string()) {
                                    Some(Val::Str(s)) => match u64::from_str(s.as_str()) {
                                        Ok(val) => Some(val),
                                        _ => None,
                                    },
                                    _ => None,
                                };
                                let rate = match obj.get(&"Middle".to_string()) {
                                    Some(Val::Str(s)) => match f64::from_str(s.as_str()) {
                                        Ok(val) => Some(val),
                                        _ => None,
                                    },
                                    _ => None,
                                };
                                if let (Some(asset), Some(units), Some(rate)) = (asset, units, rate)
                                {
                                    Some((
                                        asset.to_lowercase(),
                                        ForexRate {
                                            rate: (rate * 10_000.0 / units as f64) as u64,
                                            num_sources: 1,
                                        },
                                    ))
                                } else {
                                    None
                                }
                            }
                            _ => None,
                        })
                        .collect::<ForexRateMap>();
                    self.normalize_to_usd(&values)
                }
                _ => Err(ExtractError::JsonDeserialize(format!(
                    "Not a valid object ({:?})",
                    values
                ))),
            }
        }
    }

    fn get_base_url(&self) -> &str {
        "https://www.cbbh.ba/CurrencyExchange/GetJson?date=DATE%2000%3A00%3A00"
    }

    fn supports_ipv6(&self) -> bool {
        true
    }
}

// Bank of Israel

// The following structs are used to parse the XML content provided by this forex data source.

#[derive(Deserialize, Debug)]
#[serde(rename_all = "SCREAMING_SNAKE_CASE")]
enum XmlBankOfIsraelCurrenciesOptions {
    LastUpdate(String),
    Currency(XmlBankOfIsraelCurrency),
}

#[derive(Deserialize, Debug)]
struct XmlBankOfIsraelCurrencies {
    #[serde(rename = "$value")]
    entries: Vec<XmlBankOfIsraelCurrenciesOptions>,
}

#[derive(Deserialize, Debug)]
#[serde(rename_all = "SCREAMING_SNAKE_CASE")]
struct XmlBankOfIsraelCurrency {
    unit: u64,
    currencycode: String,
    rate: f64,
}

/// Bank of Israel
impl IsForex for BankOfIsrael {
    fn format_timestamp(&self, timestamp: u64) -> String {
        format!(
            "{}",
            NaiveDateTime::from_timestamp(timestamp.try_into().unwrap_or(0), 0).format("%Y%m%d")
        )
    }

    fn extract_rate(&self, bytes: &[u8], timestamp: u64) -> Result<ForexRateMap, ExtractError> {
        let timestamp = (timestamp / SECONDS_PER_DAY) * SECONDS_PER_DAY;

        let data: XmlBankOfIsraelCurrencies = serde_xml_rs::from_reader(bytes).map_err(|_| {
            ExtractError::XmlDeserialize(String::from_utf8(bytes.to_vec()).unwrap_or_default())
        })?;

        let values: Vec<&XmlBankOfIsraelCurrency> = data
            .entries
            .iter()
            .filter_map(|entry| match entry {
                XmlBankOfIsraelCurrenciesOptions::Currency(currency) => Some(currency),
                _ => None,
            })
            .collect();

        let extracted_timestamp = data
            .entries
            .iter()
            .find(|entry| matches!(entry, XmlBankOfIsraelCurrenciesOptions::LastUpdate(_)))
            .and_then(|entry| match entry {
                XmlBankOfIsraelCurrenciesOptions::LastUpdate(s) => Some(
                    NaiveDateTime::parse_from_str(
                        &(s.to_string() + " 00:00:00"),
                        "%Y-%m-%d %H:%M:%S",
                    )
                    .unwrap_or_else(|_| NaiveDateTime::from_timestamp(0, 0))
                    .timestamp() as u64,
                ),
                _ => None,
            })
            .unwrap_or(0);

        if extracted_timestamp != timestamp {
            Err(ExtractError::RateNotFound {
                filter: "Invalid timestamp".to_string(),
            })
        } else {
            let values = values
                .iter()
                .map(|item| {
                    (
                        item.currencycode.to_lowercase(),
                        ForexRate {
                            rate: (item.rate * 10_000.0) as u64 / item.unit,
                            num_sources: 1,
                        },
                    )
                })
                .collect::<ForexRateMap>();
            self.normalize_to_usd(&values)
        }
    }

    fn get_base_url(&self) -> &str {
        "https://www.boi.org.il/currency.xml?rdate=DATE"
    }

    fn supports_ipv6(&self) -> bool {
        true
    }
}

#[derive(Deserialize, Debug)]
enum XmlEcbOptions {
    #[serde(rename = "subject")]
    Subject(String),
    #[serde(rename = "Sender")]
    Sender(XmlEcbSender),
    Cube(XmlEcbOuterCube),
}

#[derive(Deserialize, Debug)]
struct XmlEcbSender {
    #[serde(rename = "name")]
    _name: String,
}

#[derive(Deserialize, Debug)]
struct XmlEcbCubeObject {
    time: String,
    #[serde(rename = "$value")]
    cubes: Vec<XmlEcbCube>,
}

#[derive(Deserialize, Debug)]
struct XmlEcbCube {
    currency: String,
    rate: f64,
}

#[derive(Deserialize, Debug)]
struct XmlEcbOuterCube {
    #[serde(rename = "Cube")]
    cube: XmlEcbCubeObject,
}

#[derive(Deserialize, Debug)]
struct XmlEcbEnvelope {
    #[serde(rename = "$value")]
    entries: Vec<XmlEcbOptions>,
}

/// European Central Bank
impl IsForex for EuropeanCentralBank {
    fn format_timestamp(&self, _timestamp: u64) -> String {
        // ECB does not take a timestamp/date as an argument. It always returns the latest date.
        "".to_string()
    }

    fn extract_rate(&self, bytes: &[u8], timestamp: u64) -> Result<ForexRateMap, ExtractError> {
        let timestamp = (timestamp / SECONDS_PER_DAY) * SECONDS_PER_DAY;

        let data: XmlEcbEnvelope = serde_xml_rs::from_reader(bytes)
            .map_err(|e| ExtractError::XmlDeserialize(format!("{:?}", e)))?;

        if let XmlEcbOptions::Cube(cubes) = data
            .entries
            .iter()
            .find(|e| matches!(e, XmlEcbOptions::Cube(_)))
            .unwrap_or(&XmlEcbOptions::Cube(XmlEcbOuterCube {
                cube: XmlEcbCubeObject {
                    time: "0".to_string(),
                    cubes: vec![],
                },
            }))
        {
            let extracted_timestamp = NaiveDateTime::parse_from_str(
                &(cubes.cube.time.clone() + " 00:00:00"),
                "%Y-%m-%d %H:%M:%S",
            )
            .unwrap_or_else(|_| NaiveDateTime::from_timestamp(0, 0))
            .timestamp() as u64;

            if extracted_timestamp != timestamp {
                Err(ExtractError::RateNotFound {
                    filter: "Invalid timestamp".to_string(),
                })
            } else {
                let mut values: ForexRateMap = cubes
                    .cube
                    .cubes
                    .iter()
                    .map(|cube| {
                        (
                            cube.currency.to_lowercase(),
                            ForexRate {
                                rate: ((1.0 / cube.rate) * 10_000.0) as u64,
                                num_sources: 1,
                            },
                        )
                    })
                    .collect();
                values.insert(
                    "eur".to_string(),
                    ForexRate {
                        rate: 10_000,
                        num_sources: 1,
                    },
                );
                self.normalize_to_usd(&values)
            }
        } else {
            Err(ExtractError::XmlDeserialize(
                String::from_utf8(bytes.to_vec()).unwrap_or_default(),
            ))
        }
    }

    fn get_base_url(&self) -> &str {
        "https://www.ecb.europa.eu/stats/eurofxref/eurofxref-daily.xml"
    }
}

#[cfg(test)]
mod test {
    use super::*;

    /// The function test if the macro correctly generates the
    /// [core::fmt::Display] trait's implementation for [Forex].
    #[test]
    fn forex_to_string_returns_name() {
        let forex = Forex::MonetaryAuthorityOfSingapore(MonetaryAuthorityOfSingapore);
        assert_eq!(forex.to_string(), "MonetaryAuthorityOfSingapore");
        let forex = Forex::CentralBankOfMyanmar(CentralBankOfMyanmar);
        assert_eq!(forex.to_string(), "CentralBankOfMyanmar");
        let forex = Forex::CentralBankOfBosniaHerzegovina(CentralBankOfBosniaHerzegovina);
        assert_eq!(forex.to_string(), "CentralBankOfBosniaHerzegovina");
        let forex = Forex::BankOfIsrael(BankOfIsrael);
        assert_eq!(forex.to_string(), "BankOfIsrael");
        let forex = Forex::EuropeanCentralBank(EuropeanCentralBank);
        assert_eq!(forex.to_string(), "EuropeanCentralBank");
    }

    /// The function tests if the macro correctly generates derive copies by
    /// verifying that the forex sources return the correct query string.
    #[test]
    fn query_string() {
        // Note that the hours/minutes/seconds are ignored, setting the considered timestamp to 1661472000.
        let timestamp = 1661524016;
        let singapore = MonetaryAuthorityOfSingapore;
        let query_string = singapore.get_url(timestamp);
        assert_eq!(query_string, "https://eservices.mas.gov.sg/api/action/datastore/search.json?resource_id=95932927-c8bc-4e7a-b484-68a66a24edfe&limit=100&filters[end_of_day]=2022-08-26");
        let myanmar = CentralBankOfMyanmar;
        let query_string = myanmar.get_url(timestamp);
        assert_eq!(
            query_string,
            "https://forex.cbm.gov.mm/api/history/26-08-2022"
        );
        let bosnia = CentralBankOfBosniaHerzegovina;
        let query_string = bosnia.get_url(timestamp);
        assert_eq!(
            query_string,
            "https://www.cbbh.ba/CurrencyExchange/GetJson?date=08-26-2022%2000%3A00%3A00"
        );
        let israel = BankOfIsrael;
        let query_string = israel.get_url(timestamp);
        assert_eq!(
            query_string,
            "https://www.boi.org.il/currency.xml?rdate=20220826"
        );
        let ecb = EuropeanCentralBank;
        let query_string = ecb.get_url(timestamp);
        assert_eq!(
            query_string,
            "https://www.ecb.europa.eu/stats/eurofxref/eurofxref-daily.xml"
        );
    }

    /// The function tests if the [MonetaryAuthorityOfSingapore] struct returns the correct forex rate.
    #[test]
    fn extract_rate_from_singapore() {
        let singapore = MonetaryAuthorityOfSingapore;
        let query_response = "{\"success\": true,\"result\": {\"resource_id\": [\"95932927-c8bc-4e7a-b484-68a66a24edfe\"],\"limit\": 10,\"total\": \"1\",\"records\": [{\"end_of_day\": \"2022-06-28\",\"preliminary\": \"0\",\"eur_sgd\": \"1.4661\",\"gbp_sgd\": \"1.7007\",\"usd_sgd\": \"1.3855\",\"aud_sgd\": \"0.9601\",\"cad_sgd\": \"1.0770\",\"cny_sgd_100\": \"20.69\",\"hkd_sgd_100\": \"17.66\",\"inr_sgd_100\": \"1.7637\",\"idr_sgd_100\": \"0.009338\",\"jpy_sgd_100\": \"1.0239\",\"krw_sgd_100\": \"0.1078\",\"myr_sgd_100\": \"31.50\",\"twd_sgd_100\": \"4.6694\",\"nzd_sgd\": \"0.8730\",\"php_sgd_100\": \"2.5268\",\"qar_sgd_100\": \"37.89\",\"sar_sgd_100\": \"36.91\",\"chf_sgd\": \"1.4494\",\"thb_sgd_100\": \"3.9198\",\"aed_sgd_100\": \"37.72\",\"vnd_sgd_100\": \"0.005959\",\"timestamp\": \"1663273633\"}]}}"
            .as_bytes();
        let timestamp: u64 = 1656374400;
        let extracted_rates = singapore.extract_rate(query_response, timestamp);

        assert!(matches!(extracted_rates, Ok(rates) if rates["eur"].rate == 10_581));
    }

    /// The function tests if the [CentralBankOfMyanmar] struct returns the correct forex rate.
    #[test]
    fn extract_rate_from_myanmar() {
        let myanmar = CentralBankOfMyanmar;
        let query_response = "{\"info\": \"Central Bank of Myanmar\",\"description\": \"Official Website of Central Bank of Myanmar\",\"timestamp\": 1656374400,\"rates\": {\"USD\": \"1,850.0\",\"VND\": \"7.9543\",\"THB\": \"52.714\",\"SEK\": \"184.22\",\"LKR\": \"5.1676\",\"ZAR\": \"116.50\",\"RSD\": \"16.685\",\"SAR\": \"492.89\",\"RUB\": \"34.807\",\"PHP\": \"33.821\",\"PKR\": \"8.9830\",\"NOK\": \"189.43\",\"NZD\": \"1,165.9\",\"NPR\": \"14.680\",\"MYR\": \"420.74\",\"LAK\": \"12.419\",\"KWD\": \"6,033.2\",\"KRW\": \"144.02\",\"KES\": \"15.705\",\"ILS\": \"541.03\",\"IDR\": \"12.469\",\"INR\": \"23.480\",\"HKD\": \"235.76\",\"EGP\": \"98.509\",\"DKK\": \"263.36\",\"CZK\": \"79.239\",\"CNY\": \"276.72\",\"CAD\": \"1,442.7\",\"KHR\": \"45.488\",\"BND\": \"1,335.6\",\"BRL\": \"353.14\",\"BDT\": \"19.903\",\"AUD\": \"1,287.6\",\"JPY\": \"1,363.4\",\"CHF\": \"1,937.7\",\"GBP\": \"2,272.0\",\"SGD\": \"1,335.6\",\"EUR\": \"1,959.7\"}}"
            .as_bytes();
        let timestamp: u64 = 1656374400;
        let extracted_rates = myanmar.extract_rate(query_response, timestamp);

        assert!(matches!(extracted_rates, Ok(rates) if rates["eur"].rate == 10_592));
    }

    /// The function tests if the [CentralBankOfBosniaHerzegovina] struct returns the correct forex rate.
    #[test]
    fn extract_rate_from_bosnia() {
        let bosnia = CentralBankOfBosniaHerzegovina;
        let query_response = "{\"CurrencyExchangeItems\": [{\"Country\": \"EMU\",\"NumCode\": \"978\",\"AlphaCode\": \"EUR\",\"Units\": \"1\",\"Buy\": \"1.955830\",\"Middle\": \"1.955830\",\"Sell\": \"1.955830\",\"Star\": null},{\"Country\": \"Australia\",\"NumCode\": \"036\",\"AlphaCode\": \"AUD\",\"Units\": \"1\",\"Buy\": \"1.276961\",\"Middle\": \"1.280161\",\"Sell\": \"1.283361\",\"Star\": null},{\"Country\": \"Canada\",\"NumCode\": \"124\",\"AlphaCode\": \"CAD\",\"Units\": \"1\",\"Buy\": \"1.430413\",\"Middle\": \"1.433998\",\"Sell\": \"1.437583\",\"Star\": null},{\"Country\": \"Croatia\",\"NumCode\": \"191\",\"AlphaCode\": \"HRK\",\"Units\": \"100\",\"Buy\": \"25.897554\",\"Middle\": \"25.962460\",\"Sell\": \"26.027366\",\"Star\": null},{\"Country\": \"Czech R\",\"NumCode\": \"203\",\"AlphaCode\": \"CZK\",\"Units\": \"1\",\"Buy\": \"0.078909\",\"Middle\": \"0.079107\",\"Sell\": \"0.079305\",\"Star\": null},{\"Country\": \"Dennmark\",\"NumCode\": \"208\",\"AlphaCode\": \"DKK\",\"Units\": \"1\",\"Buy\": \"0.262195\",\"Middle\": \"0.262852\",\"Sell\": \"0.263509\",\"Star\": null},{\"Country\": \"Hungary\",\"NumCode\": \"348\",\"AlphaCode\": \"HUF\",\"Units\": \"100\",\"Buy\": \"0.484562\",\"Middle\": \"0.485776\",\"Sell\": \"0.486990\",\"Star\": null},{\"Country\": \"Japan\",\"NumCode\": \"392\",\"AlphaCode\": \"JPY\",\"Units\": \"100\",\"Buy\": \"1.361913\",\"Middle\": \"1.365326\",\"Sell\": \"1.368739\",\"Star\": null},{\"Country\": \"Norway\",\"NumCode\": \"578\",\"AlphaCode\": \"NOK\",\"Units\": \"1\",\"Buy\": \"0.187446\",\"Middle\": \"0.187916\",\"Sell\": \"0.188386\",\"Star\": null},{\"Country\": \"Sweden\",\"NumCode\": \"752\",\"AlphaCode\": \"SEK\",\"Units\": \"1\",\"Buy\": \"0.182821\",\"Middle\": \"0.183279\",\"Sell\": \"0.183737\",\"Star\": null},{\"Country\": \"Switzerland\",\"NumCode\": \"756\",\"AlphaCode\": \"CHF\",\"Units\": \"1\",\"Buy\": \"1.923435\",\"Middle\": \"1.928256\",\"Sell\": \"1.933077\",\"Star\": null},{\"Country\": \"Turkey\",\"NumCode\": \"949\",\"AlphaCode\": \"TRY\",\"Units\": \"1\",\"Buy\": \"0.111613\",\"Middle\": \"0.111893\",\"Sell\": \"0.112173\",\"Star\": null},{\"Country\": \"G.Britain\",\"NumCode\": \"826\",\"AlphaCode\": \"GBP\",\"Units\": \"1\",\"Buy\": \"2.263272\",\"Middle\": \"2.268944\",\"Sell\": \"2.274616\",\"Star\": null},{\"Country\": \"USA\",\"NumCode\": \"840\",\"AlphaCode\": \"USD\",\"Units\": \"1\",\"Buy\": \"1.845384\",\"Middle\": \"1.850009\",\"Sell\": \"1.854634\",\"Star\": null},{\"Country\": \"Russia\",\"NumCode\": \"643\",\"AlphaCode\": \"RUB\",\"Units\": \"1\",\"Buy\": \"\",\"Middle\": \"\",\"Sell\": \"\",\"Star\": null},{\"Country\": \"China\",\"NumCode\": \"156\",\"AlphaCode\": \"CNY\",\"Units\": \"1\",\"Buy\": \"0.275802\",\"Middle\": \"0.276493\",\"Sell\": \"0.277184\",\"Star\": null},{\"Country\": \"Serbia\",\"NumCode\": \"941\",\"AlphaCode\": \"RSD\",\"Units\": \"100\",\"Buy\": \"1.660943\",\"Middle\": \"1.665106\",\"Sell\": \"1.669269\",\"Star\": null},{\"Country\": \"IMF\",\"NumCode\": \"960\",\"AlphaCode\": \"XDR\",\"Units\": \"1\",\"Buy\": \"\",\"Middle\": \"2.482868\",\"Sell\": \"\",\"Star\": null}],\"Date\": \"2022-06-28T00:00:00\",\"Comments\": [],\"Number\": 125}"
            .as_bytes();
        let timestamp: u64 = 1656374400;
        let extracted_rates = bosnia.extract_rate(query_response, timestamp);

        assert!(matches!(extracted_rates, Ok(rates) if rates["eur"].rate == 10_571));
    }

    /// The function tests if the [BankOfIsrael] struct returns the correct forex rate.
    #[test]
    fn extract_rate_from_israel() {
        let israel = BankOfIsrael;
        let query_response = "<?xml version=\"1.0\" encoding=\"utf-8\" standalone=\"yes\"?><CURRENCIES>  <LAST_UPDATE>2022-06-28</LAST_UPDATE>  <CURRENCY>    <NAME>Dollar</NAME>    <UNIT>1</UNIT>    <CURRENCYCODE>USD</CURRENCYCODE>    <COUNTRY>USA</COUNTRY>    <RATE>3.436</RATE>    <CHANGE>1.148</CHANGE>  </CURRENCY>  <CURRENCY>    <NAME>Pound</NAME>    <UNIT>1</UNIT>    <CURRENCYCODE>GBP</CURRENCYCODE>    <COUNTRY>Great Britain</COUNTRY>    <RATE>4.2072</RATE>    <CHANGE>0.824</CHANGE>  </CURRENCY>  <CURRENCY>    <NAME>Yen</NAME>    <UNIT>100</UNIT>    <CURRENCYCODE>JPY</CURRENCYCODE>    <COUNTRY>Japan</COUNTRY>    <RATE>2.5239</RATE>    <CHANGE>0.45</CHANGE>  </CURRENCY>  <CURRENCY>    <NAME>Euro</NAME>    <UNIT>1</UNIT>    <CURRENCYCODE>EUR</CURRENCYCODE>    <COUNTRY>EMU</COUNTRY>    <RATE>3.6350</RATE>    <CHANGE>1.096</CHANGE>  </CURRENCY>  <CURRENCY>    <NAME>Dollar</NAME>    <UNIT>1</UNIT>    <CURRENCYCODE>AUD</CURRENCYCODE>    <COUNTRY>Australia</COUNTRY>    <RATE>2.3866</RATE>    <CHANGE>1.307</CHANGE>  </CURRENCY>  <CURRENCY>    <NAME>Dollar</NAME>    <UNIT>1</UNIT>    <CURRENCYCODE>CAD</CURRENCYCODE>    <COUNTRY>Canada</COUNTRY>    <RATE>2.6774</RATE>    <CHANGE>1.621</CHANGE>  </CURRENCY>  <CURRENCY>    <NAME>krone</NAME>    <UNIT>1</UNIT>    <CURRENCYCODE>DKK</CURRENCYCODE>    <COUNTRY>Denmark</COUNTRY>    <RATE>0.4885</RATE>    <CHANGE>1.097</CHANGE>  </CURRENCY>  <CURRENCY>    <NAME>Krone</NAME>    <UNIT>1</UNIT>    <CURRENCYCODE>NOK</CURRENCYCODE>    <COUNTRY>Norway</COUNTRY>    <RATE>0.3508</RATE>    <CHANGE>1.622</CHANGE>  </CURRENCY>  <CURRENCY>    <NAME>Rand</NAME>    <UNIT>1</UNIT>    <CURRENCYCODE>ZAR</CURRENCYCODE>    <COUNTRY>South Africa</COUNTRY>    <RATE>0.2155</RATE>    <CHANGE>0.701</CHANGE>  </CURRENCY>  <CURRENCY>    <NAME>Krona</NAME>    <UNIT>1</UNIT>    <CURRENCYCODE>SEK</CURRENCYCODE>    <COUNTRY>Sweden</COUNTRY>    <RATE>0.3413</RATE>    <CHANGE>1.276</CHANGE>  </CURRENCY>  <CURRENCY>    <NAME>Franc</NAME>    <UNIT>1</UNIT>    <CURRENCYCODE>CHF</CURRENCYCODE>    <COUNTRY>Switzerland</COUNTRY>    <RATE>3.5964</RATE>    <CHANGE>1.416</CHANGE>  </CURRENCY>  <CURRENCY>    <NAME>Dinar</NAME>    <UNIT>1</UNIT>    <CURRENCYCODE>JOD</CURRENCYCODE>    <COUNTRY>Jordan</COUNTRY>    <RATE>4.8468</RATE>    <CHANGE>1.163</CHANGE>  </CURRENCY>  <CURRENCY>    <NAME>Pound</NAME>    <UNIT>10</UNIT>    <CURRENCYCODE>LBP</CURRENCYCODE>    <COUNTRY>Lebanon</COUNTRY>    <RATE>0.0227</RATE>    <CHANGE>0.889</CHANGE>  </CURRENCY>  <CURRENCY>    <NAME>Pound</NAME>    <UNIT>1</UNIT>    <CURRENCYCODE>EGP</CURRENCYCODE>    <COUNTRY>Egypt</COUNTRY>    <RATE>0.1830</RATE>    <CHANGE>1.049</CHANGE>  </CURRENCY></CURRENCIES>"
            .as_bytes();
        let timestamp: u64 = 1656374400;
        let extracted_rates = israel.extract_rate(query_response, timestamp);

        assert!(matches!(extracted_rates, Ok(rates) if rates["eur"].rate == 10_579));
    }

    /// The function tests if the [EuropeanCentralBank] struct returns the correct forex rate.
    #[test]
    fn extract_rate_from_ecb() {
        let ecb = EuropeanCentralBank;
        let query_response = "<?xml version=\"1.0\" encoding=\"UTF-8\"?><gesmes:Envelope xmlns:gesmes=\"http://www.gesmes.org/xml/2002-08-01\" xmlns=\"http://www.ecb.int/vocabulary/2002-08-01/eurofxref\">	<gesmes:subject>Reference rates</gesmes:subject>	<gesmes:Sender>		<gesmes:name>European Central Bank</gesmes:name>	</gesmes:Sender>	<Cube>		<Cube time='2022-10-03'>			<Cube currency='USD' rate='0.9764'/>			<Cube currency='JPY' rate='141.49'/>			<Cube currency='BGN' rate='1.9558'/>			<Cube currency='CZK' rate='24.527'/>			<Cube currency='DKK' rate='7.4366'/>			<Cube currency='GBP' rate='0.87070'/>			<Cube currency='HUF' rate='424.86'/>			<Cube currency='PLN' rate='4.8320'/>			<Cube currency='RON' rate='4.9479'/>			<Cube currency='SEK' rate='10.8743'/>			<Cube currency='CHF' rate='0.9658'/>			<Cube currency='ISK' rate='141.70'/>			<Cube currency='NOK' rate='10.5655'/>			<Cube currency='HRK' rate='7.5275'/>			<Cube currency='TRY' rate='18.1240'/>			<Cube currency='AUD' rate='1.5128'/>			<Cube currency='BRL' rate='5.1780'/>			<Cube currency='CAD' rate='1.3412'/>			<Cube currency='CNY' rate='6.9481'/>			<Cube currency='HKD' rate='7.6647'/>			<Cube currency='IDR' rate='14969.79'/>			<Cube currency='ILS' rate='3.4980'/>			<Cube currency='INR' rate='79.8980'/>			<Cube currency='KRW' rate='1408.25'/>			<Cube currency='MXN' rate='19.6040'/>			<Cube currency='MYR' rate='4.5383'/>			<Cube currency='NZD' rate='1.7263'/>			<Cube currency='PHP' rate='57.599'/>			<Cube currency='SGD' rate='1.4015'/>			<Cube currency='THB' rate='37.181'/>			<Cube currency='ZAR' rate='17.5871'/>		</Cube>	</Cube></gesmes:Envelope>"
            .as_bytes();
        let timestamp: u64 = 1664755200;
        let extracted_rates = ecb.extract_rate(query_response, timestamp);

        assert!(matches!(extracted_rates, Ok(rates) if rates["eur"].rate == 9_764));
    }

    /// Tests that the [ForexRatesCollector] struct correctly collects rates and computes the median over them.
    #[test]
    fn rate_collector_update_and_get() {
        // Create a collector, update three times, check median rates.
        let mut collector = ForexRatesCollector {
            rates: HashMap::new(),
            timestamp: 1234,
        };

        // Expect to fail due to unmatched timestamp.
        assert!(!collector.update(5678, ForexRateMap::new()));

        // Insert real values with the correct timestamp.
        let rates = vec![
            (
                "eur".to_string(),
                ForexRate {
                    rate: 10_000,
                    num_sources: 1,
                },
            ),
            (
                "sgd".to_string(),
                ForexRate {
                    rate: 1_000,
                    num_sources: 1,
                },
            ),
            (
                "chf".to_string(),
                ForexRate {
                    rate: 7_000,
                    num_sources: 1,
                },
            ),
        ]
        .into_iter()
        .collect();
        assert!(collector.update(1234, rates));
        let rates = vec![
            (
                "eur".to_string(),
                ForexRate {
                    rate: 11_000,
                    num_sources: 1,
                },
            ),
            (
                "sgd".to_string(),
                ForexRate {
                    rate: 10_000,
                    num_sources: 1,
                },
            ),
            (
                "chf".to_string(),
                ForexRate {
                    rate: 10_000,
                    num_sources: 1,
                },
            ),
        ]
        .into_iter()
        .collect();
        assert!(collector.update(1234, rates));
        let rates = vec![
            (
                "eur".to_string(),
                ForexRate {
                    rate: 8_000,
                    num_sources: 1,
                },
            ),
            (
                "sgd".to_string(),
                ForexRate {
                    rate: 13_000,
                    num_sources: 1,
                },
            ),
            (
                "chf".to_string(),
                ForexRate {
                    rate: 21_000,
                    num_sources: 1,
                },
            ),
        ]
        .into_iter()
        .collect();
        assert!(collector.update(1234, rates));

        let result = collector.get_rates_map();
        assert_eq!(result.len(), 3);
        result.values().for_each(|v| {
            assert_eq!(v.rate, 10_000);
            assert_eq!(v.num_sources, 3);
        });
    }

    /// Tests that the [ForexRatesStore] struct correctly updates rates for the same timestamp.
    #[test]
    fn rate_store_update() {
        // Create a store, update, check that only rates with more sources were updated.
        let mut store = ForexRatesStore {
            rates: HashMap::new(),
        };
        store.put(
            1234,
            vec![
                (
                    "eur".to_string(),
                    ForexRate {
                        rate: 8_000,
                        num_sources: 4,
                    },
                ),
                (
                    "sgd".to_string(),
                    ForexRate {
                        rate: 10_000,
                        num_sources: 5,
                    },
                ),
                (
                    "chf".to_string(),
                    ForexRate {
                        rate: 21_000,
                        num_sources: 2,
                    },
                ),
            ]
            .into_iter()
            .collect(),
        );
        store.put(
            1234,
            vec![
                (
                    "eur".to_string(),
                    ForexRate {
                        rate: 10_000,
                        num_sources: 5,
                    },
                ),
                (
                    "gbp".to_string(),
                    ForexRate {
                        rate: 10_000,
                        num_sources: 2,
                    },
                ),
                (
                    "chf".to_string(),
                    ForexRate {
                        rate: 10_000,
                        num_sources: 5,
                    },
                ),
            ]
            .into_iter()
            .collect(),
        );
        assert!(matches!(
            store.get(1234, "eur", "usd"),
            Some(ForexRate {
                rate: 10_000,
                num_sources: 5
            })
        ));
        assert!(matches!(
            store.get(1234, "sgd", "usd"),
            Some(ForexRate {
                rate: 10_000,
                num_sources: 5
            })
        ));
        assert!(matches!(
            store.get(1234, "chf", "usd"),
            Some(ForexRate {
                rate: 10_000,
                num_sources: 5
            })
        ));
        assert!(matches!(
            store.get(1234, "gbp", "usd"),
            Some(ForexRate {
                rate: 10_000,
                num_sources: 2
            })
        ));
        assert!(matches!(
            store.get(1234, "chf", "eur"),
            Some(ForexRate {
                rate: 10_000,
                num_sources: 5
            })
        ));
        assert!(matches!(store.get(1234, "hkd", "usd"), None));
    }

    /// Test that SDR and XDR rates are reported as the same asset under the symbol "xdr"
    #[test]
    fn collector_sdr_xdr() {
        let mut collector = ForexRatesCollector {
            rates: HashMap::new(),
            timestamp: 1234,
        };

        let rates = vec![
            (
                "sdr".to_string(),
                ForexRate {
                    rate: 10_000,
                    num_sources: 1,
                },
            ),
            (
                "xdr".to_string(),
                ForexRate {
                    rate: 7_000,
                    num_sources: 1,
                },
            ),
        ]
        .into_iter()
        .collect();
        collector.update(1234, rates);

        let rates = vec![(
            "sdr".to_string(),
            ForexRate {
                rate: 11_000,
                num_sources: 1,
            },
        )]
        .into_iter()
        .collect();
        collector.update(1234, rates);

        let rates = vec![
            (
                "sdr".to_string(),
                ForexRate {
                    rate: 10_500,
                    num_sources: 1,
                },
            ),
            (
                "xdr".to_string(),
                ForexRate {
                    rate: 9_000,
                    num_sources: 1,
                },
            ),
        ]
        .into_iter()
        .collect();
        collector.update(1234, rates);

        assert!(matches!(
            collector.get_rates_map()["xdr"],
            ForexRate {
                rate: 10_000,
                num_sources: 5
            }
        ))
<<<<<<< HEAD
=======
    }

    /// Tests that the [ForexRatesCollector] computes and adds the correct CXDR rate if
    /// all EUR/USD, CNY/USD, JPY/USD, and GBP/USD rates are available.
    #[test]
    fn verify_compute_xdr_rate() {
        let mut map: HashMap<String, Vec<ForexRate>> = HashMap::new();
        map.insert(
            "eur".to_string(),
            vec![ForexRate {
                rate: 9795,
                num_sources: 1,
            }],
        );
        map.insert(
            "cny".to_string(),
            vec![ForexRate {
                rate: 1405,
                num_sources: 1,
            }],
        );
        map.insert(
            "jpy".to_string(),
            vec![ForexRate {
                rate: 69,
                num_sources: 1,
            }],
        );
        map.insert(
            "gbp".to_string(),
            vec![ForexRate {
                rate: 11212,
                num_sources: 1,
            }],
        );

        let collector = ForexRatesCollector {
            rates: map,
            timestamp: 0,
        };

        let rates_map = collector.get_rates_map();
        let cxdr_usd_rate = rates_map.get(COMPUTED_XDR_SYMBOL);

        // The expected CXDR/USD rate is
        // 0.58252+0.38671×0.9795+1.0174×0.1405+11.9×0.0069+0.085946×1.1212 = 1.2827
        let expected_rate = ForexRate {
            rate: 12_827,
            num_sources: 1,
        };
        assert!(matches!(cxdr_usd_rate, Some(rate) if rate.rate == expected_rate.rate));
>>>>>>> 9053d27d
    }
}<|MERGE_RESOLUTION|>--- conflicted
+++ resolved
@@ -1151,8 +1151,6 @@
                 num_sources: 5
             }
         ))
-<<<<<<< HEAD
-=======
     }
 
     /// Tests that the [ForexRatesCollector] computes and adds the correct CXDR rate if
@@ -1204,6 +1202,5 @@
             num_sources: 1,
         };
         assert!(matches!(cxdr_usd_rate, Some(rate) if rate.rate == expected_rate.rate));
->>>>>>> 9053d27d
     }
 }