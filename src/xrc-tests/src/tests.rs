--- conflicted
+++ resolved
@@ -1,9 +1,6 @@
 mod basic_exchange_rates;
 mod caching;
+mod determinism;
 mod get_icp_xdr_rate;
 mod misbehavior;
-<<<<<<< HEAD
-mod real_world;
-=======
-mod determinism;
->>>>>>> 481c7c65
+mod real_world;