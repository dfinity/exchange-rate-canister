--- conflicted
+++ resolved
@@ -1159,11 +1159,7 @@
         let exchange_rate =
             QueriedExchangeRate::new(base_asset, quote_asset, 0, &rates, 6, 6, None);
         assert!(matches!(
-<<<<<<< HEAD
-            validate(exchange_rate),
-=======
             exchange_rate.validate(),
->>>>>>> aff48f88
             Err(ExchangeRateError::Other(_))
         ));
     }
@@ -1192,11 +1188,7 @@
         );
 
         assert!(matches!(
-<<<<<<< HEAD
-            validate(small_queried_exchange_rate.clone()), Ok(rate) if rate.rates == vec![1, 1, 1, 1]));
-=======
             small_queried_exchange_rate.clone().validate(), Ok(rate) if rate.rates == vec![1, 1, 1, 1]));
->>>>>>> aff48f88
 
         let large_rates = vec![
             1,
@@ -1215,30 +1207,18 @@
         );
 
         assert!(matches!(
-<<<<<<< HEAD
-            validate(large_queried_exchange_rate.clone()), Ok(rate) if rate.rates == vec![RATE_UNIT * RATE_UNIT, RATE_UNIT * RATE_UNIT, RATE_UNIT * RATE_UNIT]));
-=======
             large_queried_exchange_rate.clone().validate(), Ok(rate) if rate.rates == vec![RATE_UNIT * RATE_UNIT, RATE_UNIT * RATE_UNIT, RATE_UNIT * RATE_UNIT]));
->>>>>>> aff48f88
 
         let multiplied_rate =
             large_queried_exchange_rate.clone() * large_queried_exchange_rate.clone();
         assert!(matches!(
-<<<<<<< HEAD
-            validate(multiplied_rate),
-=======
             multiplied_rate.validate(),
->>>>>>> aff48f88
             Err(ExchangeRateError::Other(_))
         ));
 
         let divived_rate = large_queried_exchange_rate / small_queried_exchange_rate;
         assert!(matches!(
-<<<<<<< HEAD
-            validate(divived_rate),
-=======
             divived_rate.validate(),
->>>>>>> aff48f88
             Err(ExchangeRateError::Other(_))
         ));
     }
